--- conflicted
+++ resolved
@@ -241,11 +241,7 @@
             "Expected to be the bitwise OR of the safe phases (0000 0111 0010 0000)"
         );
         assertEq(
-<<<<<<< HEAD
-            uint16ToBinaryString(expectedSafeDAppTransferBitMap),
-=======
-            TestUtils.uint16ToBinaryString(expectedSafeProtocolTransferBitMap),
->>>>>>> 58d71906
+            TestUtils.uint16ToBinaryString(expectedSafeDAppTransferBitMap),
             expectedBitMapString,
             "Binary string form of bit map not as expected"
         );
