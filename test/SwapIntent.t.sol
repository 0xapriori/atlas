// SPDX-License-Identifier: MIT
pragma solidity 0.8.22;

import "forge-std/Test.sol";

import { ERC20 } from "solmate/tokens/ERC20.sol";

import { BaseTest } from "./base/BaseTest.t.sol";
import { TxBuilder } from "src/contracts/helpers/TxBuilder.sol";

import { SolverOperation } from "src/contracts/types/SolverCallTypes.sol";
import { UserOperation } from "src/contracts/types/UserCallTypes.sol";
import { DAppOperation, DAppConfig } from "src/contracts/types/DAppApprovalTypes.sol";

<<<<<<< HEAD
import { SwapIntentControl, SwapIntent, Condition } from "src/contracts/examples/intents-example/SwapIntent.sol";
=======
import {
    SwapIntentDAppControl,
    SwapIntent,
    Condition
} from "src/contracts/examples/intents-example/SwapIntentDAppControl.sol";
>>>>>>> c036a0ea
import { SolverBase } from "src/contracts/solver/SolverBase.sol";

interface IUniV2Router02 {
    function swapExactTokensForTokens(
        uint256 amountIn,
        uint256 amountOutMin,
        address[] calldata path,
        address to,
        uint256 deadline
    )
        external
        returns (uint256[] memory amounts);
}

contract SwapIntentTest is BaseTest {
<<<<<<< HEAD
    SwapIntentControl public swapIntentControl;
=======
    SwapIntentDAppControl public swapIntentController;
>>>>>>> c036a0ea
    TxBuilder public txBuilder;
    Sig public sig;

    ERC20 DAI = ERC20(0x6B175474E89094C44Da98b954EedeAC495271d0F);
    address DAI_ADDRESS = address(DAI);

    struct Sig {
        uint8 v;
        bytes32 r;
        bytes32 s;
    }

    function setUp() public virtual override {
        BaseTest.setUp();

        // Creating new gov address (ERR-V49 OwnerActive if already registered with control)
        governancePK = 11_112;
        governanceEOA = vm.addr(governancePK);

        // Deploy new SwapIntent Control from new gov and initialize in Atlas
        vm.startPrank(governanceEOA);
<<<<<<< HEAD
        swapIntentControl = new SwapIntentControl(address(atlas));
        atlasVerification.initializeGovernance(address(swapIntentControl));
=======
        swapIntentController = new SwapIntentDAppControl(address(atlas));
        atlasVerification.initializeGovernance(address(swapIntentController));
>>>>>>> c036a0ea
        vm.stopPrank();

        txBuilder = new TxBuilder({
            _control: address(swapIntentControl),
            _atlas: address(atlas),
            _verification: address(atlasVerification)
        });

        // Deposit ETH from Searcher signer to pay for searcher's gas
        // vm.prank(solverOneEOA);
        // atlas.deposit{value: 1e18}();
    }

    function testAtlasSwapIntentWithBasicRFQ() public {
        // Swap 10 WETH for 20 DAI
        UserCondition userCondition = new UserCondition();

        Condition[] memory conditions = new Condition[](2);
        conditions[0] = Condition({
            antecedent: address(userCondition),
            context: abi.encodeCall(UserCondition.isLessThanFive, 3)
        });
        conditions[1] = Condition({
            antecedent: address(userCondition),
            context: abi.encodeCall(UserCondition.isLessThanFive, 4)
        });

        SwapIntent memory swapIntent = SwapIntent({
            tokenUserBuys: DAI_ADDRESS,
            amountUserBuys: 20e18,
            tokenUserSells: WETH_ADDRESS,
            amountUserSells: 10e18,
            auctionBaseCurrency: address(0),
            conditions: conditions
        });

        // Solver deploys the RFQ solver contract (defined at bottom of this file)
        vm.startPrank(solverOneEOA);
        SimpleRFQSolver rfqSolver = new SimpleRFQSolver(WETH_ADDRESS, address(atlas));
        atlas.deposit{ value: 1e18 }();
        atlas.bond(1 ether);
        vm.stopPrank();

        // Give 20 DAI to RFQ solver contract
        deal(DAI_ADDRESS, address(rfqSolver), swapIntent.amountUserBuys);
        assertEq(DAI.balanceOf(address(rfqSolver)), swapIntent.amountUserBuys, "Did not give enough DAI to solver");

        // Input params for Atlas.metacall() - will be populated below
        UserOperation memory userOp;
        SolverOperation[] memory solverOps = new SolverOperation[](1);
        DAppOperation memory dAppOp;

        vm.startPrank(userEOA);
        address executionEnvironment = atlas.createExecutionEnvironment(txBuilder.control());
        console.log("executionEnvironment", executionEnvironment);
        vm.stopPrank();
        vm.label(address(executionEnvironment), "EXECUTION ENV");

        // userOpData is used in delegatecall from exec env to control, calling preOpsCall
        // first 4 bytes are "userSelector" param in preOpsCall in DAppControl - swap() selector
        // rest of data is "userData" param

        // swap(SwapIntent calldata) selector = 0x98434997
<<<<<<< HEAD
        bytes memory userOpData = abi.encodeWithSelector(SwapIntentControl.swap.selector, swapIntent);
=======
        bytes memory userOpData = abi.encodeCall(SwapIntentDAppControl.swap, swapIntent);
>>>>>>> c036a0ea

        // Builds the metaTx and to parts of userOp, signature still to be set
        userOp = txBuilder.buildUserOperation({
            from: userEOA,
            to: address(swapIntentControl),
            maxFeePerGas: tx.gasprice + 1,
            value: 0,
            deadline: block.number + 2,
            data: userOpData
        });
        userOp.sessionKey = governanceEOA;

        // User signs the userOp
        // user doees NOT sign the userOp for when they are bundling
        // (sig.v, sig.r, sig.s) = vm.sign(userPK, atlas.getUserOperationPayload(userOp));
        // userOp.signature = abi.encodePacked(sig.r, sig.s, sig.v);

        // Build solver calldata (function selector on solver contract and its params)
        bytes memory solverOpData =
            abi.encodeCall(SimpleRFQSolver.fulfillRFQ, (swapIntent, executionEnvironment));

        // Builds the SolverOperation
        solverOps[0] = txBuilder.buildSolverOperation({
            userOp: userOp,
            solverOpData: solverOpData,
            solverEOA: solverOneEOA,
            solverContract: address(rfqSolver),
            bidAmount: 1e18,
            value: 0
        });

        // Solver signs the solverOp
        (sig.v, sig.r, sig.s) = vm.sign(solverOnePK, atlasVerification.getSolverPayload(solverOps[0]));
        solverOps[0].signature = abi.encodePacked(sig.r, sig.s, sig.v);

        // Frontend creates dAppOp calldata after seeing rest of data
        dAppOp = txBuilder.buildDAppOperation(governanceEOA, userOp, solverOps);

        // Frontend signs the dAppOp payload
        (sig.v, sig.r, sig.s) = vm.sign(governancePK, atlasVerification.getDAppOperationPayload(dAppOp));
        dAppOp.signature = abi.encodePacked(sig.r, sig.s, sig.v);

        // Check user token balances before
        uint256 userWethBalanceBefore = WETH.balanceOf(userEOA);
        uint256 userDaiBalanceBefore = DAI.balanceOf(userEOA);

        vm.prank(userEOA); // Burn all users WETH except 10 so logs are more readable
        WETH.transfer(address(1), userWethBalanceBefore - swapIntent.amountUserSells);
        userWethBalanceBefore = WETH.balanceOf(userEOA);

        assertTrue(userWethBalanceBefore >= swapIntent.amountUserSells, "Not enough starting WETH");

        console.log("\nBEFORE METACALL");
        console.log("User WETH balance", WETH.balanceOf(userEOA));
        console.log("User DAI balance", DAI.balanceOf(userEOA));
        console.log("Solver WETH balance", WETH.balanceOf(address(rfqSolver)));
        console.log("Solver DAI balance", DAI.balanceOf(address(rfqSolver)));

        vm.startPrank(userEOA);

        (bool simResult,,) = simulator.simUserOperation(userOp);
        assertFalse(simResult, "metasimUserOperationcall tested true a");

        WETH.approve(address(atlas), swapIntent.amountUserSells);

        (simResult,,) = simulator.simUserOperation(userOp);
        assertTrue(simResult, "metasimUserOperationcall tested false c");

        atlas.metacall({ userOp: userOp, solverOps: solverOps, dAppOp: dAppOp });
        vm.stopPrank();

        console.log("\nAFTER METACALL");
        console.log("User WETH balance", WETH.balanceOf(userEOA));
        console.log("User DAI balance", DAI.balanceOf(userEOA));
        console.log("Solver WETH balance", WETH.balanceOf(address(rfqSolver)));
        console.log("Solver DAI balance", DAI.balanceOf(address(rfqSolver)));

        // Check user token balances after
        assertEq(
            WETH.balanceOf(userEOA), userWethBalanceBefore - swapIntent.amountUserSells, "Did not spend enough WETH"
        );
        assertEq(DAI.balanceOf(userEOA), userDaiBalanceBefore + swapIntent.amountUserBuys, "Did not receive enough DAI");
    }

    function testAtlasSwapIntentWithUniswapSolver() public {
        // Swap 10 WETH for 20 DAI
        Condition[] memory conditions;

        SwapIntent memory swapIntent = SwapIntent({
            tokenUserBuys: DAI_ADDRESS,
            amountUserBuys: 20e18,
            tokenUserSells: WETH_ADDRESS,
            amountUserSells: 10e18,
            auctionBaseCurrency: address(0),
            conditions: conditions
        });

        // Solver deploys the RFQ solver contract (defined at bottom of this file)
        vm.startPrank(solverOneEOA);
        UniswapIntentSolver uniswapSolver = new UniswapIntentSolver(WETH_ADDRESS, address(atlas));
        deal(WETH_ADDRESS, address(uniswapSolver), 1e18); // 1 WETH to solver to pay bid
        atlas.deposit{ value: 1e18 }();
        atlas.bond(1 ether);
        vm.stopPrank();

        // Input params for Atlas.metacall() - will be populated below
        UserOperation memory userOp;
        SolverOperation[] memory solverOps = new SolverOperation[](1);
        DAppOperation memory dAppOp;

        vm.startPrank(userEOA);
        address executionEnvironment = atlas.createExecutionEnvironment(txBuilder.control());
        console.log("executionEnvironment a", executionEnvironment);
        vm.stopPrank();
        vm.label(address(executionEnvironment), "EXECUTION ENV");

        // userOpData is used in delegatecall from exec env to control, calling preOpsCall
        // first 4 bytes are "userSelector" param in preOpsCall in DAppControl - swap() selector
        // rest of data is "userData" param

        // swap(SwapIntent calldata) selector = 0x98434997
<<<<<<< HEAD
        bytes memory userOpData = abi.encodeWithSelector(SwapIntentControl.swap.selector, swapIntent);
=======
        bytes memory userOpData = abi.encodeCall(SwapIntentDAppControl.swap, swapIntent);
>>>>>>> c036a0ea

        // Builds the metaTx and to parts of userOp, signature still to be set
        userOp = txBuilder.buildUserOperation({
            from: userEOA, // NOTE: Would from ever not be user?
            to: address(swapIntentControl),
            maxFeePerGas: tx.gasprice + 1, // TODO update
            value: 0,
            deadline: block.number + 2,
            data: userOpData
        });
        userOp.sessionKey = governanceEOA;

        // User signs the userOp
        // user doees NOT sign the userOp when they are bundling
        // (sig.v, sig.r, sig.s) = vm.sign(userPK, atlas.getUserOperationPayload(userOp));
        // userOp.signature = abi.encodePacked(sig.r, sig.s, sig.v);

        // Build solver calldata (function selector on solver contract and its params)
        bytes memory solverOpData =
            abi.encodeCall(UniswapIntentSolver.fulfillWithSwap, (swapIntent, executionEnvironment));

        // Builds the SolverOperation
        solverOps[0] = txBuilder.buildSolverOperation({
            userOp: userOp,
            solverOpData: solverOpData,
            solverEOA: solverOneEOA,
            solverContract: address(uniswapSolver),
            bidAmount: 1e18,
            value: 0
        });

        // Solver signs the solverOp
        (sig.v, sig.r, sig.s) = vm.sign(solverOnePK, atlasVerification.getSolverPayload(solverOps[0]));
        solverOps[0].signature = abi.encodePacked(sig.r, sig.s, sig.v);

        // Frontend creates dAppOp calldata after seeing rest of data
        dAppOp = txBuilder.buildDAppOperation(governanceEOA, userOp, solverOps);

        // Frontend signs the dAppOp payload
        (sig.v, sig.r, sig.s) = vm.sign(governancePK, atlasVerification.getDAppOperationPayload(dAppOp));
        dAppOp.signature = abi.encodePacked(sig.r, sig.s, sig.v);

        // Check user token balances before
        uint256 userWethBalanceBefore = WETH.balanceOf(userEOA);
        uint256 userDaiBalanceBefore = DAI.balanceOf(userEOA);

        vm.prank(userEOA); // Burn all users WETH except 10 so logs are more readable
        WETH.transfer(address(1), userWethBalanceBefore - swapIntent.amountUserSells);
        userWethBalanceBefore = WETH.balanceOf(userEOA);

        assertTrue(userWethBalanceBefore >= swapIntent.amountUserSells, "Not enough starting WETH");

        console.log("\nBEFORE METACALL");
        console.log("User WETH balance", WETH.balanceOf(userEOA));
        console.log("User DAI balance", DAI.balanceOf(userEOA));
        console.log("Solver WETH balance", WETH.balanceOf(address(uniswapSolver)));
        console.log("Solver DAI balance", DAI.balanceOf(address(uniswapSolver)));

        vm.startPrank(userEOA);

        (bool simResult,,) = simulator.simUserOperation(userOp);
        assertFalse(simResult, "metasimUserOperationcall tested true a");

        WETH.approve(address(atlas), swapIntent.amountUserSells);

        (simResult,,) = simulator.simUserOperation(userOp);
        assertTrue(simResult, "metasimUserOperationcall tested false c");

        // Check solver does NOT have DAI - it must use Uniswap to get it during metacall
        assertEq(DAI.balanceOf(address(uniswapSolver)), 0, "Solver has DAI before metacall");

        // NOTE: Should metacall return something? Feels like a lot of data you might want to know about the tx
        atlas.metacall({ userOp: userOp, solverOps: solverOps, dAppOp: dAppOp });
        vm.stopPrank();

        console.log("\nAFTER METACALL");
        console.log("User WETH balance", WETH.balanceOf(userEOA));
        console.log("User DAI balance", DAI.balanceOf(userEOA));
        console.log("Solver WETH balance", WETH.balanceOf(address(uniswapSolver)));
        console.log("Solver DAI balance", DAI.balanceOf(address(uniswapSolver)));

        // Check user token balances after
        assertEq(
            WETH.balanceOf(userEOA), userWethBalanceBefore - swapIntent.amountUserSells, "Did not spend enough WETH"
        );
        assertEq(DAI.balanceOf(userEOA), userDaiBalanceBefore + swapIntent.amountUserBuys, "Did not receive enough DAI");
    }
}

// This solver magically has the tokens needed to fulfil the user's swap.
// This might involve an offchain RFQ system
contract SimpleRFQSolver is SolverBase {
    constructor(address weth, address atlas) SolverBase(weth, atlas, msg.sender) { }

    function fulfillRFQ(SwapIntent calldata swapIntent, address executionEnvironment) public {
        require(
            ERC20(swapIntent.tokenUserSells).balanceOf(address(this)) >= swapIntent.amountUserSells,
            "Did not receive enough tokenIn"
        );
        require(
            ERC20(swapIntent.tokenUserBuys).balanceOf(address(this)) >= swapIntent.amountUserBuys,
            "Not enough tokenOut to fulfill"
        );
        ERC20(swapIntent.tokenUserBuys).transfer(executionEnvironment, swapIntent.amountUserBuys);
    }

    // This ensures a function can only be called through metaFlashCall
    // which includes security checks to work safely with Atlas
    modifier onlySelf() {
        require(msg.sender == address(this), "Not called via metaFlashCall");
        _;
    }

    fallback() external payable { }
    receive() external payable { }
}

contract UniswapIntentSolver is SolverBase {
    IUniV2Router02 router = IUniV2Router02(0x7a250d5630B4cF539739dF2C5dAcb4c659F2488D);

    constructor(address weth, address atlas) SolverBase(weth, atlas, msg.sender) { }

    function fulfillWithSwap(SwapIntent calldata swapIntent, address executionEnvironment) public onlySelf {
        // Checks recieved expected tokens from Atlas on behalf of user to swap
        require(
            ERC20(swapIntent.tokenUserSells).balanceOf(address(this)) >= swapIntent.amountUserSells,
            "Did not receive enough tokenIn"
        );

        address[] memory path = new address[](2);
        path[0] = swapIntent.tokenUserSells;
        path[1] = swapIntent.tokenUserBuys;

        // Attempt to sell all tokens for as many as possible of tokenUserBuys
        ERC20(swapIntent.tokenUserSells).approve(address(router), swapIntent.amountUserSells);
        router.swapExactTokensForTokens({
            amountIn: swapIntent.amountUserSells,
            amountOutMin: swapIntent.amountUserBuys, // will revert here if not enough to fulfill intent
            path: path,
            to: address(this),
            deadline: block.timestamp
        });

        // Send min tokens back to user to fulfill intent, rest are profit for solver
        ERC20(swapIntent.tokenUserBuys).transfer(executionEnvironment, swapIntent.amountUserBuys);
    }

    // This ensures a function can only be called through atlasSolverCall
    // which includes security checks to work safely with Atlas
    modifier onlySelf() {
        require(msg.sender == address(this), "Not called via atlasSolverCall");
        _;
    }

    fallback() external payable { }
    receive() external payable { }
}

contract UserCondition {
    bool valid = true;

    function enable() external {
        valid = true;
    }

    function disable() external {
        valid = false;
    }

    function isLessThanFive(uint256 n) external view returns (bool) {
        return valid && n < 5;
    }
}<|MERGE_RESOLUTION|>--- conflicted
+++ resolved
@@ -12,15 +12,11 @@
 import { UserOperation } from "src/contracts/types/UserCallTypes.sol";
 import { DAppOperation, DAppConfig } from "src/contracts/types/DAppApprovalTypes.sol";
 
-<<<<<<< HEAD
-import { SwapIntentControl, SwapIntent, Condition } from "src/contracts/examples/intents-example/SwapIntent.sol";
-=======
 import {
     SwapIntentDAppControl,
     SwapIntent,
     Condition
 } from "src/contracts/examples/intents-example/SwapIntentDAppControl.sol";
->>>>>>> c036a0ea
 import { SolverBase } from "src/contracts/solver/SolverBase.sol";
 
 interface IUniV2Router02 {
@@ -36,11 +32,7 @@
 }
 
 contract SwapIntentTest is BaseTest {
-<<<<<<< HEAD
-    SwapIntentControl public swapIntentControl;
-=======
     SwapIntentDAppControl public swapIntentController;
->>>>>>> c036a0ea
     TxBuilder public txBuilder;
     Sig public sig;
 
@@ -62,13 +54,8 @@
 
         // Deploy new SwapIntent Control from new gov and initialize in Atlas
         vm.startPrank(governanceEOA);
-<<<<<<< HEAD
-        swapIntentControl = new SwapIntentControl(address(atlas));
-        atlasVerification.initializeGovernance(address(swapIntentControl));
-=======
         swapIntentController = new SwapIntentDAppControl(address(atlas));
         atlasVerification.initializeGovernance(address(swapIntentController));
->>>>>>> c036a0ea
         vm.stopPrank();
 
         txBuilder = new TxBuilder({
@@ -132,11 +119,7 @@
         // rest of data is "userData" param
 
         // swap(SwapIntent calldata) selector = 0x98434997
-<<<<<<< HEAD
-        bytes memory userOpData = abi.encodeWithSelector(SwapIntentControl.swap.selector, swapIntent);
-=======
         bytes memory userOpData = abi.encodeCall(SwapIntentDAppControl.swap, swapIntent);
->>>>>>> c036a0ea
 
         // Builds the metaTx and to parts of userOp, signature still to be set
         userOp = txBuilder.buildUserOperation({
@@ -258,11 +241,7 @@
         // rest of data is "userData" param
 
         // swap(SwapIntent calldata) selector = 0x98434997
-<<<<<<< HEAD
-        bytes memory userOpData = abi.encodeWithSelector(SwapIntentControl.swap.selector, swapIntent);
-=======
         bytes memory userOpData = abi.encodeCall(SwapIntentDAppControl.swap, swapIntent);
->>>>>>> c036a0ea
 
         // Builds the metaTx and to parts of userOp, signature still to be set
         userOp = txBuilder.buildUserOperation({
