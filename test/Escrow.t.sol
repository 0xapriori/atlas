--- conflicted
+++ resolved
@@ -305,12 +305,7 @@
 
     function test_executeSolverOperation_validateSolverOperation_userOutOfGas() public {
         (UserOperation memory userOp, SolverOperation[] memory solverOps) = executeSolverOperationInit(defaultCallConfig().build());
-<<<<<<< HEAD
-        // First 1_000_000 is the default solver gas limit defined in a DAppControl contract
-        this.executeSolverOperationCase{gas: EscrowBits.VALIDATION_GAS_LIMIT + 1_000_000 + 1_000_000}(
-=======
         this.executeSolverOperationCase{gas: _VALIDATION_GAS_LIMIT + _SOLVER_GAS_LIMIT + 1_000_000}(
->>>>>>> bb057433
             userOp, solverOps, false, false, 1 << uint256(SolverOutcome.UserOutOfGas), true
         );
     }
