--- conflicted
+++ resolved
@@ -8,21 +8,12 @@
 import "../../src/contracts/types/SolverCallTypes.sol";
 
 contract DummyDAppControl is DAppControl {
-<<<<<<< HEAD
-    constructor(address escrow, address governance, CallConfig memory _callConfig)
+    constructor(address _escrow, address _governance, CallConfig memory _callConfig)
         DAppControl(
-            escrow,
-            governance,
+            _escrow,
+            _governance,
             _callConfig
         )
-=======
-    constructor(
-        address escrow,
-        address governance,
-        CallConfig memory _callConfig
-    )
-        DAppControl(escrow, governance, _callConfig)
->>>>>>> 840da7ff
     { }
 
     function _preOpsCall(UserOperation calldata) internal virtual override returns (bytes memory) { }
@@ -32,28 +23,5 @@
 }
 
 library CallConfigBuilder {
-<<<<<<< HEAD
-    function allFalseCallConfig() internal pure returns (CallConfig memory) {
-        return CallConfig(
-                false,
-                false,
-                false,
-                false,
-                false,
-                false,
-                false,
-                false,
-                false,
-                false,
-                false,
-                false,
-                false,
-                false,
-                false,
-                false
-            );
-    }
-=======
     function allFalseCallConfig() internal pure returns (CallConfig memory) { }
->>>>>>> 840da7ff
 }