// SPDX-License-Identifier: MIT
pragma solidity 0.8.21;

import { ERC20 } from "solmate/tokens/ERC20.sol";

import { IUniswapV2Pair } from "../../src/contracts/examples/v2-example/interfaces/IUniswapV2Pair.sol";

contract TestConstants {
    uint256 public constant BLOCK_START = 17_441_786;
<<<<<<< HEAD

    // MAINNET
    ChainVars public mainnet = ChainVars({ rpcUrlKey: "MAINNET_RPC_URL", forkBlock: BLOCK_START });
=======
>>>>>>> 54f6b97a

    // Structs
    struct ChainVars {
        string rpcUrlKey;
        uint256 forkBlock;
        address weth;
        address dai;
    }

    // MAINNET
    ChainVars public mainnet = ChainVars({
        rpcUrlKey: "MAINNET_RPC_URL",
        forkBlock: BLOCK_START,
        weth: address(0xC02aaA39b223FE8D0A0e5C4F27eAD9083C756Cc2),
        dai: address(0x6B175474E89094C44Da98b954EedeAC495271d0F)
    });

    // Constants
    address public constant FXS_ADDRESS = address(0x3432B6A60D23Ca0dFCa7761B7ab56459D9C964D0);
    address public constant WETH_ADDRESS = address(0xC02aaA39b223FE8D0A0e5C4F27eAD9083C756Cc2);

    ERC20 public constant FXS = ERC20(FXS_ADDRESS);
    ERC20 public constant WETH = ERC20(WETH_ADDRESS);

    address public constant V2_FXS_ETH = address(0xecBa967D84fCF0405F6b32Bc45F4d36BfDBB2E81);
    address public constant S2_FXS_ETH = address(0x61eB53ee427aB4E007d78A9134AaCb3101A2DC23);

    address public constant POOL_ONE = V2_FXS_ETH;
    address public constant POOL_TWO = S2_FXS_ETH;
    address public constant TOKEN_ZERO = FXS_ADDRESS;
    address public constant TOKEN_ONE = WETH_ADDRESS;
}<|MERGE_RESOLUTION|>--- conflicted
+++ resolved
@@ -7,12 +7,6 @@
 
 contract TestConstants {
     uint256 public constant BLOCK_START = 17_441_786;
-<<<<<<< HEAD
-
-    // MAINNET
-    ChainVars public mainnet = ChainVars({ rpcUrlKey: "MAINNET_RPC_URL", forkBlock: BLOCK_START });
-=======
->>>>>>> 54f6b97a
 
     // Structs
     struct ChainVars {
