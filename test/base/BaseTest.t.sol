// SPDX-License-Identifier: MIT
pragma solidity 0.8.21;

import "forge-std/Test.sol";

import { IDAppIntegration } from "src/contracts/interfaces/IDAppIntegration.sol";

import { Atlas } from "src/contracts/atlas/Atlas.sol";
import { AtlasVerification } from "src/contracts/atlas/AtlasVerification.sol";

import { Sorter } from "src/contracts/helpers/Sorter.sol";
import { Simulator } from "src/contracts/helpers/Simulator.sol";

import { Solver } from "src/contracts/solver/src/TestSolver.sol";

import { V2DAppControl } from "src/contracts/examples/v2-example/V2DAppControl.sol";

import { TestConstants } from "./TestConstants.sol";

import { V2Helper } from "../V2Helper.sol";

import { Utilities } from "src/contracts/helpers/Utilities.sol";

contract BaseTest is Test, TestConstants {
    address public me = address(this);

    address public payee; // = makeAddr("FastLanePayee");

    uint256 public governancePK = 11_111;
    address public governanceEOA = vm.addr(governancePK);

    uint256 public solverOnePK = 22_222;
    address public solverOneEOA = vm.addr(solverOnePK);

    uint256 public solverTwoPK = 33_333;
    address public solverTwoEOA = vm.addr(solverTwoPK);

    uint256 public userPK = 44_444;
    address public userEOA = vm.addr(userPK);

    Atlas public atlas;
    AtlasVerification public atlasVerification;

    Simulator public simulator;
    Sorter public sorter;

    address public escrow;

    Solver public solverOne;
    Solver public solverTwo;

    V2DAppControl public control;

    V2Helper public helper;

    Utilities public u;

    // Fork stuff
    ChainVars public chain = mainnet;
    uint256 public forkNetwork;

    function setUp() public virtual {
        forkNetwork = vm.createFork(vm.envString(chain.rpcUrlKey));
        vm.selectFork(forkNetwork);
        vm.rollFork(forkNetwork, chain.forkBlock);

        // Deal to user
        deal(TOKEN_ZERO, address(userEOA), 10e30);
        deal(TOKEN_ONE, address(userEOA), 10e30);

        // Deploy contracts
        vm.startPrank(payee);

        simulator = new Simulator();

<<<<<<< HEAD
        // Computes the addresses at which AtlasFactory and AtlasVerification will be deployed
        address expectedAtlasFactoryAddr = computeCreateAddress(payee, vm.getNonce(payee) + 1);
        address expectedAtlasVerificationAddr = computeCreateAddress(payee, vm.getNonce(payee) + 2);
=======
        // Computes the addresses at which AtlasVerification will be deployed
        address expectedAtlasVerificationAddr = computeCreateAddress(payee, vm.getNonce(payee) + 1);
        address expectedGasAccountingLibAddr = computeCreateAddress(payee, vm.getNonce(payee) + 2);
        address expectedSafetyLocksLibAddr = computeCreateAddress(payee, vm.getNonce(payee) + 3);
>>>>>>> 2289d7b0

        atlas = new Atlas({
            _escrowDuration: 64,
            _verification: expectedAtlasVerificationAddr,
            _simulator: address(simulator)
        });
        atlasVerification = new AtlasVerification(address(atlas));
<<<<<<< HEAD
=======
        gasAccountingLib = new GasAccountingLib({
            _escrowDuration: 64,
            _verification: expectedAtlasVerificationAddr,
            _safetyLocksLib: expectedSafetyLocksLibAddr,
            _simulator: address(simulator),
            _atlas: address(atlas)
        });
        safetyLocksLib = new SafetyLocksLib({
            _escrowDuration: 64,
            _verification: expectedAtlasVerificationAddr,
            _gasAccLib: expectedGasAccountingLibAddr,
            _simulator: address(simulator),
            _atlas: address(atlas)
        });
>>>>>>> 2289d7b0

        simulator.setAtlas(address(atlas));

        escrow = address(atlas);
        sorter = new Sorter(address(atlas), escrow);

        vm.stopPrank();
        vm.startPrank(governanceEOA);

        control = new V2DAppControl(escrow);
        atlasVerification.initializeGovernance(address(control));
        atlasVerification.integrateDApp(address(control));

        vm.stopPrank();

        vm.deal(solverOneEOA, 100e18);

        vm.startPrank(solverOneEOA);

        solverOne = new Solver(WETH_ADDRESS, escrow, solverOneEOA);
        atlas.deposit{ value: 1e18 }();

        deal(TOKEN_ZERO, address(solverOne), 10e24);
        deal(TOKEN_ONE, address(solverOne), 10e24);

        vm.deal(solverTwoEOA, 100e18);

        vm.startPrank(solverTwoEOA);

        solverTwo = new Solver(WETH_ADDRESS, escrow, solverTwoEOA);
        atlas.deposit{ value: 1e18 }();

        vm.stopPrank();

        deal(TOKEN_ZERO, address(solverTwo), 10e24);
        deal(TOKEN_ONE, address(solverTwo), 10e24);

        helper = new V2Helper(address(control), address(atlas), address(atlasVerification));
        u = new Utilities();

        deal(TOKEN_ZERO, address(atlas), 1);
        deal(TOKEN_ONE, address(atlas), 1);

        vm.label(userEOA, "USER");
        vm.label(escrow, "ESCROW");
        vm.label(address(atlas), "ATLAS");
        vm.label(address(control), "DAPP CONTROL");
    }
}<|MERGE_RESOLUTION|>--- conflicted
+++ resolved
@@ -73,16 +73,8 @@
 
         simulator = new Simulator();
 
-<<<<<<< HEAD
-        // Computes the addresses at which AtlasFactory and AtlasVerification will be deployed
-        address expectedAtlasFactoryAddr = computeCreateAddress(payee, vm.getNonce(payee) + 1);
-        address expectedAtlasVerificationAddr = computeCreateAddress(payee, vm.getNonce(payee) + 2);
-=======
         // Computes the addresses at which AtlasVerification will be deployed
         address expectedAtlasVerificationAddr = computeCreateAddress(payee, vm.getNonce(payee) + 1);
-        address expectedGasAccountingLibAddr = computeCreateAddress(payee, vm.getNonce(payee) + 2);
-        address expectedSafetyLocksLibAddr = computeCreateAddress(payee, vm.getNonce(payee) + 3);
->>>>>>> 2289d7b0
 
         atlas = new Atlas({
             _escrowDuration: 64,
@@ -90,23 +82,6 @@
             _simulator: address(simulator)
         });
         atlasVerification = new AtlasVerification(address(atlas));
-<<<<<<< HEAD
-=======
-        gasAccountingLib = new GasAccountingLib({
-            _escrowDuration: 64,
-            _verification: expectedAtlasVerificationAddr,
-            _safetyLocksLib: expectedSafetyLocksLibAddr,
-            _simulator: address(simulator),
-            _atlas: address(atlas)
-        });
-        safetyLocksLib = new SafetyLocksLib({
-            _escrowDuration: 64,
-            _verification: expectedAtlasVerificationAddr,
-            _gasAccLib: expectedGasAccountingLibAddr,
-            _simulator: address(simulator),
-            _atlas: address(atlas)
-        });
->>>>>>> 2289d7b0
 
         simulator.setAtlas(address(atlas));
 
