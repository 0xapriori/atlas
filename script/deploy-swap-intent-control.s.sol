--- conflicted
+++ resolved
@@ -8,11 +8,7 @@
 
 import { Atlas } from "src/contracts/atlas/Atlas.sol";
 import { AtlasVerification } from "src/contracts/atlas/AtlasVerification.sol";
-<<<<<<< HEAD
-import { SwapIntentControl } from "src/contracts/examples/intents-example/SwapIntent.sol";
-=======
 import { SwapIntentDAppControl } from "src/contracts/examples/intents-example/SwapIntentDAppControl.sol";
->>>>>>> c036a0ea
 import { TxBuilder } from "src/contracts/helpers/TxBuilder.sol";
 import { Simulator } from "src/contracts/helpers/Simulator.sol";
 
@@ -32,11 +28,7 @@
         vm.startBroadcast(deployerPrivateKey);
 
         // Deploy the SwapIntent DAppControl contract
-<<<<<<< HEAD
-        swapIntentControl = new SwapIntentControl(address(atlas));
-=======
         swapIntentControl = new SwapIntentDAppControl(address(atlas));
->>>>>>> c036a0ea
 
         // Integrate SwapIntent with Atlas
         atlasVerification.initializeGovernance(address(swapIntentControl));
