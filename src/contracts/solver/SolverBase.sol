--- conflicted
+++ resolved
@@ -17,15 +17,8 @@
 
 contract SolverBase is Test {
     address public immutable WETH_ADDRESS;
-<<<<<<< HEAD
     address internal immutable _owner;
-    address internal immutable _escrow;
-=======
-
-    // TODO consider making these accessible (internal) for solvers which may want to use them
-    address private immutable _owner;
-    address private immutable _atlas;
->>>>>>> 48aacf8b
+    address internal immutable _atlas;
 
     constructor(address weth, address atlas, address owner) {
         WETH_ADDRESS = weth;
