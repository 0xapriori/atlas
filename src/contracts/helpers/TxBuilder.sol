--- conflicted
+++ resolved
@@ -111,12 +111,6 @@
         address governanceEOA,
         DAppConfig memory dConfig,
         UserOperation calldata userOp,
-<<<<<<< HEAD
-        SolverOperation[] calldata solverOps,
-        uint256 deadline
-    ) public view returns (Verification memory verification) {
-        verification.to = atlas;
-=======
         SolverOperation[] calldata solverOps
     ) public view returns (DAppOperation memory dAppOp) {
         dAppOp.to = atlas;
@@ -126,7 +120,6 @@
                 callConfig: CallBits.buildCallConfig(userOp.call.control)
             });
         }
->>>>>>> 678dc084
         bytes32 userOpHash = userOp.call.getUserOperationHash();
         bytes32 callChainHash = CallVerification.getCallChainHash(dConfig, userOp.call, solverOps);
 
