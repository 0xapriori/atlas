--- conflicted
+++ resolved
@@ -25,11 +25,7 @@
         address _verification,
         address _simulator
     )
-<<<<<<< HEAD
-        Storage(_escrowDuration, _factory, _verification, _simulator)
-=======
-        Storage(_escrowDuration, _verification, _gasAccLib, _safetyLocksLib, _simulator)
->>>>>>> 2289d7b0
+        Storage(_escrowDuration, _verification, _simulator)
     { }
 
     function _initializeEscrowLock(address executionEnvironment, uint256 gasMarker, uint256 userOpValue) internal {
