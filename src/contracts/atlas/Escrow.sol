//SPDX-License-Identifier: BUSL-1.1
pragma solidity ^0.8.16;

import {IExecutionEnvironment} from "../interfaces/IExecutionEnvironment.sol";

import {SafeTransferLib, ERC20} from "solmate/utils/SafeTransferLib.sol";

import "openzeppelin-contracts/contracts/utils/cryptography/ECDSA.sol";

import {DAppVerification} from "./DAppVerification.sol";
import {Permit69} from "../common/Permit69.sol";

import "../types/SolverCallTypes.sol";
import "../types/UserCallTypes.sol";
import {DAppConfig} from "../types/DAppApprovalTypes.sol";
import "../types/EscrowTypes.sol";
import "../types/LockTypes.sol";
import {FastLaneErrorsEvents} from "../types/Emissions.sol";

import {EscrowBits} from "../libraries/EscrowBits.sol";
import {CallBits} from "../libraries/CallBits.sol";
import {SafetyBits} from "../libraries/SafetyBits.sol";

import "forge-std/Test.sol";

<<<<<<< HEAD
contract Escrow is Test, ERC20, DAppVerification, SafetyLocks, FastLaneErrorsEvents {
=======
abstract contract Escrow is Permit69, DAppVerification, FastLaneErrorsEvents {
>>>>>>> 69051ddb
    using ECDSA for bytes32;
    using EscrowBits for uint256;
    using CallBits for uint32;
    using SafetyBits for EscrowKey;

<<<<<<< HEAD
    uint256 public constant BUNDLER_PREMIUM = 110; // the amount over cost that bundlers get paid
    uint256 public constant BUNDLER_BASE = 100;

=======
>>>>>>> 69051ddb
    uint32 public immutable escrowDuration;

    // Unlocked (non-escrowed) balances are available for withdrawals (redemptions) and transfers.
    // Subtract unlockedBalanceOf from balanceOf to get the escrowed balance of a user.
    mapping(address => uint256) public unlockedBalanceOf;

    // NOTE: these storage vars / maps should only be accessible by *signed* solver transactions
    // and only once per solver per block (to avoid user-solver collaborative exploits)
    // EOA Address => solver escrow data
    mapping(address => SolverEscrow) internal _escrowData;
    mapping(address => SolverWithdrawal) internal _withdrawalData;

<<<<<<< HEAD
    GasDonation[] internal _donations;
    AccountingData internal _accData;

    constructor(
        string memory _tokenName,
        string memory _tokenSymbol,
        uint8 _tokenDecimals,
        uint32 _escrowDuration,
        address _simulator
    ) ERC20(_tokenName, _tokenSymbol, _tokenDecimals) SafetyLocks(_simulator) {
        escrowDuration = _escrowDuration;
    }

    ///////////////////////////////////////////////////
    /// ERC20 OVERRIDES                             ///
    /// Only unlocked balance is transferable       ///
    ///////////////////////////////////////////////////

    function transfer(address to, uint256 amount) public override returns (bool) {
        unlockedBalanceOf[msg.sender] -= amount;

        // Cannot overflow because the sum of all user
        // balances can't exceed the max uint256 value.
        unchecked {
            unlockedBalanceOf[to] += amount;
        }

        emit Transfer(msg.sender, to, amount);

        return true;
    }

    function transferFrom(address from, address to, uint256 amount) public override returns (bool) {
        uint256 allowed = allowance[from][msg.sender]; // Saves gas for limited approvals.

        if (allowed != type(uint256).max) allowance[from][msg.sender] = allowed - amount;

        unlockedBalanceOf[from] -= amount;

        // Cannot overflow because the sum of all user
        // balances can't exceed the max uint256 value.
        unchecked {
            unlockedBalanceOf[to] += amount;
        }

        emit Transfer(from, to, amount);

        return true;
=======
    constructor(uint32 escrowDurationFromFactory, address _simulator) Permit69(_simulator) {
        escrowDuration = escrowDurationFromFactory;
>>>>>>> 69051ddb
    }

    ///////////////////////////////////////////////////
    /// EXTERNAL FUNCTIONS FOR SOLVER INTERACTION ///
    ///////////////////////////////////////////////////

    // Deposit ETH and get atlETH in return. The minted atlETH amount is added to the unlocked balance,
    // meaning it can be freely transferred or withdrawn, but won't be available for escrow.
    // After depositing, call lock() to escrow the atlETH and begin bidding.
    function deposit() external payable returns (uint256 newUnlockedBalance, uint256 newBalance) {
        _mint(msg.sender, msg.value);
        unlockedBalanceOf[msg.sender] += msg.value;
        newUnlockedBalance = unlockedBalanceOf[msg.sender];
        newBalance = balanceOf[msg.sender];
    }

    // Redeem atlETH for ETH. Only unlocked (non-escrowed) atlETH can be redeemed.
    function withdraw(uint256 amount) external returns (uint256 newUnlockedBalance, uint256 newBalance) {
        require(unlockedBalanceOf[msg.sender] >= amount, "ERR-E078 InsufficientUnlockedBalance");
        _burn(msg.sender, amount);
        SafeTransferLib.safeTransferETH(msg.sender, amount);
        unlockedBalanceOf[msg.sender] -= amount;
        newUnlockedBalance = unlockedBalanceOf[msg.sender];
        newBalance = balanceOf[msg.sender];
    }

    // Lock atlETH in escrow.
    function escrowBalance(uint256 amount) external onlyWhenUnlocked returns (uint256 newLockedBalance) {
        require(unlockedBalanceOf[msg.sender] >= amount, "ERR-E079 InsufficientUnlockedBalance");
        unlockedBalanceOf[msg.sender] -= amount;
        _escrowData[msg.sender].total += amount;
        newLockedBalance = uint256(_escrowData[msg.sender].total);
    }

    // Unlock atlETH from escrow. Only eligible after the escrowDuration from the last solver's
    // interaction with the contract has elapsed.
    function unescrowBalance(uint256 amount) external onlyWhenUnlocked returns (uint256 newLockedBalance) {
        require(
            block.number >= uint256(_escrowData[msg.sender].lastAccessed) + uint256(escrowDuration), "ERR-E080 TooEarly"
        );
        require(_escrowData[msg.sender].total >= amount, "ERR-E081 InsufficientLockedBalance");
        unlockedBalanceOf[msg.sender] += amount;
        _escrowData[msg.sender].total -= amount;
        newLockedBalance = uint256(_escrowData[msg.sender].total);
    }

    function depositAndEscrowBalance()
        external
        payable
        onlyWhenUnlocked
        returns (uint256 newLockedBalance, uint256 newBalance)
    {
        _mint(msg.sender, msg.value);
        _escrowData[msg.sender].total += msg.value;
        newLockedBalance = uint256(_escrowData[msg.sender].total);
        newBalance = balanceOf[msg.sender];
    }

    function unescrowBalanceAndWithdraw(uint256 amount)
        external
        onlyWhenUnlocked
        returns (uint256 newLockedBalance, uint256 newBalance)
    {
        require(
            block.number >= uint256(_escrowData[msg.sender].lastAccessed) + uint256(escrowDuration), "ERR-E080 TooEarly"
        );
        require(_escrowData[msg.sender].total >= amount, "ERR-E081 InsufficientLockedBalance");
        _escrowData[msg.sender].total -= amount;
        _burn(msg.sender, amount);
        SafeTransferLib.safeTransferETH(msg.sender, amount);
        newLockedBalance = uint256(_escrowData[msg.sender].total);
        newBalance = balanceOf[msg.sender];
    }

    function nextSolverNonce(address solverSigner) external view returns (uint256 nextNonce) {
        nextNonce = uint256(_escrowData[solverSigner].nonce) + 1;
    }

    function solverEscrowBalance(address solverSigner) external view returns (uint256 balance) {
        balance = uint256(_escrowData[solverSigner].total);
    }

    function solverLastActiveBlock(address solverSigner) external view returns (uint256 lastBlock) {
        lastBlock = uint256(_escrowData[solverSigner].lastAccessed);
    }

    ///////////////////////////////////////////////////
    /// EXTERNAL FUNCTIONS FOR BUNDLER INTERACTION  ///
    ///////////////////////////////////////////////////

<<<<<<< HEAD
    // TODO: The balance checks on escrow that verify that the solver
    // paid back any msg.value that they borrowed are currently not set up
    // to handle gas donations to the bundler from the solver.
    // THIS IS EXPLOITABLE - DO NOT USE THIS CONTRACT IN PRODUCTION
    // This attack vector will be addressed explicitly once the gas
    // reimbursement mechanism is finalized.
    function donateToBundler(address surplusRecipient) external payable {
        console.log("Donate to bundler called");
        console.log("donateToBundler: msg.value:", msg.value);
        console.log("donating to addr:", surplusRecipient);
        // NOTE: All donations in excess of 10% greater than cost are forwarded
        // to the surplusReceiver.

        // TODO check this is compatible with smart wallets and solver donations
        require(msg.sender == activeEnvironment, "ERR-E079 DonateRequiresLock");

        // TODO: Consider making this a higher donation threshold to avoid ddos attacks
        if (msg.value == 0) {
            return;
        }

        uint32 gasRebate = uint32(msg.value / tx.gasprice);

        console.log("donateToBundler: tx.gasprice:", tx.gasprice);
        console.log("donateToBundler: gasRebate:", gasRebate);

        uint256 donationCount = _donations.length;

        if (donationCount == 0) {
            _donations.push(GasDonation({recipient: surplusRecipient, net: gasRebate, cumulative: gasRebate}));
            return;
        }

        GasDonation memory donation = _donations[donationCount - 1];

        // If the recipient is the same as the last one, just
        // increment the values and reuse the slot
        if (donation.recipient == surplusRecipient) {
            donation.net += gasRebate;
            donation.cumulative += gasRebate;
            _donations[donationCount - 1] = donation;
            return;
        }

        // If it's a new recipient, update and push to the storage array
        donation.recipient = surplusRecipient;
        donation.net = gasRebate;
        donation.cumulative = gasRebate;
        _donations.push(donation);
    }

    function cumulativeDonations() external view returns (uint256) {
        uint256 donationCount = _donations.length;

        if (donationCount == 0) {
            return 0;
        }

        uint32 gasRebate = _donations[donationCount - 1].cumulative;
        return uint256(gasRebate) * tx.gasprice;
    }
=======
    
>>>>>>> 69051ddb

    ///////////////////////////////////////////////////
    ///             INTERNAL FUNCTIONS              ///
    ///////////////////////////////////////////////////
<<<<<<< HEAD
    function _executePreOpsCall(UserCall calldata uCall, address environment, bytes32 lockBytes)
        internal
        returns (bool success, bytes memory preOpsData)
=======
    function _executePreOpsCall(
        UserOperation calldata userOp,
        address environment,
        bytes32 lockBytes
    ) 
        internal 
        returns (bool success, bytes memory preOpsData) 
>>>>>>> 69051ddb
    {
        preOpsData = abi.encodeWithSelector(IExecutionEnvironment.preOpsWrapper.selector, userOp);
        preOpsData = abi.encodePacked(preOpsData, lockBytes);
        (success, preOpsData) = environment.call{value: msg.value}(preOpsData);
        if (success) {
            preOpsData = abi.decode(preOpsData, (bytes));
        }
    }

<<<<<<< HEAD
    function _executeUserOperation(UserCall calldata uCall, address environment, bytes32 lockBytes)
=======
    function _executeUserOperation(
        UserOperation calldata userOp, 
        address environment,
        bytes32 lockBytes
    )
>>>>>>> 69051ddb
        internal
        returns (bool success, bytes memory userData)
    {
        userData = abi.encodeWithSelector(IExecutionEnvironment.userWrapper.selector, userOp);
        userData = abi.encodePacked(userData, lockBytes);
        // TODO: Handle msg.value quirks
        (success, userData) = environment.call(userData);
        // require(success, "ERR-E002 UserFail");
        if (success) {
            userData = abi.decode(userData, (bytes));
        }
    }

    function _executeSolverOperation(
        SolverOperation calldata solverOp,
        bytes memory dAppReturnData,
        address environment,
        EscrowKey memory key
    ) internal returns (bool auctionWon, EscrowKey memory) {
        // Set the gas baseline
        uint256 gasWaterMark = gasleft();

        // Verify the transaction.
        (uint256 result, uint256 gasLimit, SolverEscrow memory solverEscrow) = _verify(solverOp, gasWaterMark, false);

        SolverOutcome outcome;
        uint256 escrowSurplus;

        // If there are no errors, attempt to execute
        if (result.canExecute()) {
            // Open the solver lock
            key = key.holdSolverLock(solverOp.solver);

            // Execute the solver call
            (outcome, escrowSurplus) = _solverOpWrapper(gasLimit, environment, solverOp, dAppReturnData, key.pack());

            unchecked {
                solverEscrow.total += uint128(escrowSurplus);
            }

            result |= 1 << uint256(outcome);

            if (result.executedWithError()) {
                result |= 1 << uint256(SolverOutcome.ExecutionCompleted);
            } else if (result.executionSuccessful()) {
                // first successful solver call that paid what it bid
                auctionWon = true; // cannot be reached if bool is already true
                result |= 1 << uint256(SolverOutcome.ExecutionCompleted);
                key = key.turnSolverLockPayments(environment);
            }

            // Update the solver's escrow balances and the accumulated refund
            if (result.updateEscrow()) {
                key.gasRefund += uint32(_update(solverOp, solverEscrow, gasWaterMark, result));
            }

            // emit event
            emit SolverTxResult(
<<<<<<< HEAD
                solverOp.call.to, solverOp.call.from, true, outcome == SolverOutcome.Success, solverEscrow.nonce, result
=======
                solverOp.solver,
                solverOp.from,
                true,
                outcome == SolverOutcome.Success,
                solverEscrow.nonce,
                result
>>>>>>> 69051ddb
            );
        } else {
            // emit event
<<<<<<< HEAD
            emit SolverTxResult(solverOp.call.to, solverOp.call.from, false, false, solverEscrow.nonce, result);
=======
            emit SolverTxResult(
                solverOp.solver,
                solverOp.from,
                false,
                false,
                solverEscrow.nonce,
                result
            );
>>>>>>> 69051ddb
        }

        return (auctionWon, key);
    }

    // TODO: who should pay gas cost of MEV Payments?
    // TODO: Should payment failure trigger subsequent solver calls?
    // (Note that balances are held in the execution environment, meaning
    // that payment failure is typically a result of a flaw in the
    // DAppControl contract)
    function _allocateValue(
        DAppConfig calldata dConfig,
        uint256 winningBidAmount,
        bytes memory returnData,
        address environment,
        bytes32 lockBytes
    ) internal returns (bool success) {
        // process dApp payments
<<<<<<< HEAD
        bytes memory data =
            abi.encodeWithSelector(IExecutionEnvironment.allocateValue.selector, winningBids, returnData);
=======
        bytes memory data = abi.encodeWithSelector(IExecutionEnvironment.allocateValue.selector, dConfig.bidToken, winningBidAmount, returnData);
>>>>>>> 69051ddb
        data = abi.encodePacked(data, lockBytes);
        (success,) = environment.call(data);
        if (!success) {
            emit MEVPaymentFailure(dConfig.to, dConfig.callConfig, dConfig.bidToken, winningBidAmount);
        }
    }

    function _executePostOpsCall(bytes memory returnData, address environment, bytes32 lockBytes)
        internal
        returns (bool success)
    {
        bytes memory postOpsData = abi.encodeWithSelector(IExecutionEnvironment.postOpsWrapper.selector, returnData);
        postOpsData = abi.encodePacked(postOpsData, lockBytes);
        (success,) = environment.call{value: msg.value}(postOpsData);
    }

<<<<<<< HEAD
    function _executeGasRefund(uint256 gasMarker, uint256 accruedGasRebate, address user) internal {
        // TODO: Consider tipping validator / builder here to incentivize a non-adversarial environment?

        GasDonation[] memory donations = _donations;

        delete _donations;

        uint256 gasFeesSpent = ((gasMarker + 41_000 - gasleft()) * tx.gasprice * BUNDLER_PREMIUM) / BUNDLER_BASE;
        uint256 gasFeesCredit = accruedGasRebate * tx.gasprice;
        uint256 returnFactor = 0; // Out of 100

        // CASE: gasFeesCredit fully covers what's been spent.
        // NOTE: Should be impossible to reach
        if (gasFeesCredit > gasFeesSpent) {
            SafeTransferLib.safeTransferETH(msg.sender, gasFeesSpent);
            SafeTransferLib.safeTransferETH(user, gasFeesCredit - gasFeesSpent);

            returnFactor = 100;

            // CASE: There are no donations, so just refund the solver credits
        } else if (donations.length == 0) {
            SafeTransferLib.safeTransferETH(msg.sender, gasFeesCredit);
            return;

            // CASE: There are no donations, so just refund the solver credits and return
        } else if (donations[donations.length - 1].cumulative == 0) {
            SafeTransferLib.safeTransferETH(msg.sender, gasFeesCredit);
            return;

            // CASE: The donations exceed the liability
        } else if (donations[donations.length - 1].cumulative * tx.gasprice > gasFeesSpent - gasFeesCredit) {
            SafeTransferLib.safeTransferETH(msg.sender, gasFeesSpent);

            uint256 totalDonations = donations[donations.length - 1].cumulative * tx.gasprice;
            uint256 excessDonations = totalDonations - (gasFeesSpent - gasFeesCredit);

            returnFactor = (100 * excessDonations) / (totalDonations + 1);

            // CASE: The bundler receives all of the donations
        } else {
            SafeTransferLib.safeTransferETH(msg.sender, gasFeesCredit);
            return;
        }

        // Return any surplus donations
        // TODO: de-dust it
        if (returnFactor > 0) {
            uint256 i;
            uint256 surplus;
            address recipient;

            for (; i < donations.length;) {
                surplus = (donations[i].net * tx.gasprice * returnFactor) / 100;
                recipient = donations[i].recipient == address(0) ? user : donations[i].recipient;

                SafeTransferLib.safeTransferETH(recipient, surplus);

                unchecked {
                    ++i;
                }
            }
        }
    }

    function _update(SolverCall calldata sCall, SolverEscrow memory solverEscrow, uint256 gasWaterMark, uint256 result)
        internal
        returns (uint256 gasRebate)
    {
=======
    

    function _update(
        SolverOperation calldata solverOp,
        SolverEscrow memory solverEscrow,
        uint256 gasWaterMark,
        uint256 result
    ) internal returns (uint256 gasRebate) {
>>>>>>> 69051ddb
        unchecked {
            uint256 gasUsed = gasWaterMark - gasleft();

            if (result & EscrowBits._FULL_REFUND != 0) {
                gasRebate = gasUsed + (solverOp.data.length * CALLDATA_LENGTH_PREMIUM);
            } else if (result & EscrowBits._CALLDATA_REFUND != 0) {
                gasRebate = (solverOp.data.length * CALLDATA_LENGTH_PREMIUM);
            } else if (result & EscrowBits._NO_USER_REFUND != 0) {
                // pass
            } else {
                revert("ERR-SE72 UncoveredResult");
            }

            if (gasRebate != 0) {
                // Calculate what the solver owes
                gasRebate *= tx.gasprice;

                gasRebate = gasRebate > solverEscrow.total ? solverEscrow.total : gasRebate;

                solverEscrow.total -= uint128(gasRebate);

                // NOTE: This will cause an error if you are simulating with a gasPrice of 0
                gasRebate /= tx.gasprice;

                // save the escrow data back into storage
<<<<<<< HEAD
                _escrowData[sCall.from] = solverEscrow;

                // Check if need to save escrowData due to nonce update but not gasRebate
=======
                _escrowData[solverOp.from] = solverEscrow;
            
            // Check if need to save escrowData due to nonce update but not gasRebate
>>>>>>> 69051ddb
            } else if (result & EscrowBits._NO_NONCE_UPDATE == 0) {
                _escrowData[solverOp.from].nonce = solverEscrow.nonce;
            }
        }
    }

    function _verify(SolverOperation calldata solverOp, uint256 gasWaterMark, bool auctionAlreadyComplete)
        internal
        view
        returns (uint256 result, uint256 gasLimit, SolverEscrow memory solverEscrow)
    {
        // verify solver's signature
        if (_verifySignature(solverOp)) {
            // verify the solver has correct usercalldata and the solver escrow checks
            (result, gasLimit, solverEscrow) = _verifySolverOperation(solverOp);
        } else {
            (result, gasLimit) = (1 << uint256(SolverOutcome.InvalidSignature), 0);
            // solverEscrow returns null
        }

<<<<<<< HEAD
        result =
            _solverOpPreCheck(result, gasWaterMark, tx.gasprice, solverOp.call.maxFeePerGas, auctionAlreadyComplete);
=======
        result = _solverOpPreCheck(
            result, gasWaterMark, tx.gasprice, solverOp.maxFeePerGas, auctionAlreadyComplete
        );
>>>>>>> 69051ddb
    }

    function _getSolverHash(SolverOperation calldata solverOp) internal pure returns (bytes32 solverHash) {
        return keccak256(
            abi.encode(
                SOLVER_TYPE_HASH,
                solverOp.from,
                solverOp.to,
                solverOp.value,
                solverOp.gas,
                solverOp.maxFeePerGas,
                solverOp.nonce,
                solverOp.deadline,
                solverOp.solver,
                solverOp.control,
                solverOp.userOpHash,
                solverOp.bidToken,
                solverOp.bidAmount,
                keccak256(solverOp.data)
            )
        );
    }

    function getSolverPayload(SolverOperation calldata solverOp) public view returns (bytes32 payload) {
        payload = _hashTypedDataV4(_getSolverHash(solverOp));
    }

    function _verifySignature(SolverOperation calldata solverOp) internal view returns (bool) {
        address signer = _hashTypedDataV4(_getSolverHash(solverOp)).recover(solverOp.signature);
        return signer == solverOp.from;
    }

    function _verifySolverOperation(SolverOperation calldata solverOp)
        internal
        view
        returns (uint256 result, uint256 gasLimit, SolverEscrow memory solverEscrow)
    {
        solverEscrow = _escrowData[solverOp.from];

        // TODO big unchecked block - audit/review carefully
        unchecked {
<<<<<<< HEAD
            if (solverOp.call.nonce <= uint256(solverEscrow.nonce)) {
=======

            if (solverOp.to != address(this)) {
                result |= 1 << uint256(SolverOutcome.InvalidTo);
            }

            if (solverOp.nonce <= uint256(solverEscrow.nonce)) {
>>>>>>> 69051ddb
                result |= 1 << uint256(SolverOutcome.InvalidNonceUnder);

            } else if (solverOp.nonce > uint256(solverEscrow.nonce) + 1) {
                result |= 1 << uint256(SolverOutcome.InvalidNonceOver);

                // TODO: reconsider the jump up for gapped nonces? Intent is to mitigate dmg
                // potential inflicted by a hostile solver/builder.
                solverEscrow.nonce = uint32(solverOp.nonce);
            } else {
                ++solverEscrow.nonce;
            }

            if (solverEscrow.lastAccessed >= uint64(block.number)) {
                result |= 1 << uint256(SolverOutcome.PerBlockLimit);
            } else {
                solverEscrow.lastAccessed = uint64(block.number);
            }

            gasLimit = (100)
<<<<<<< HEAD
                * (solverOp.call.gas < EscrowBits.SOLVER_GAS_LIMIT ? solverOp.call.gas : EscrowBits.SOLVER_GAS_LIMIT)
                / (100 + EscrowBits.SOLVER_GAS_BUFFER) + EscrowBits.FASTLANE_GAS_BUFFER;

            uint256 gasCost =
                (tx.gasprice * gasLimit) + (solverOp.call.data.length * CALLDATA_LENGTH_PREMIUM * tx.gasprice);
=======
                * (
                    solverOp.gas < EscrowBits.SOLVER_GAS_LIMIT
                        ? solverOp.gas
                        : EscrowBits.SOLVER_GAS_LIMIT
                ) / (100 + EscrowBits.SOLVER_GAS_BUFFER) + EscrowBits.FASTLANE_GAS_BUFFER;

            uint256 gasCost = (tx.gasprice * gasLimit) + (solverOp.data.length * CALLDATA_LENGTH_PREMIUM * tx.gasprice);
>>>>>>> 69051ddb

            // see if solver's escrow can afford tx gascost
            if (gasCost > solverEscrow.total - _withdrawalData[solverOp.from].escrowed) {
                // charge solver for calldata so that we can avoid vampire attacks from solver onto user
                result |= 1 << uint256(SolverOutcome.InsufficientEscrow);
            }

            // Verify that we can lend the solver their tx value
            if (solverOp.value > address(this).balance - (gasLimit * tx.gasprice)) {
                result |= 1 << uint256(SolverOutcome.CallValueTooHigh);
            }

            // subtract out the gas buffer since the solver's metaTx won't use it
            gasLimit -= EscrowBits.FASTLANE_GAS_BUFFER;
        }
    }

    function _solverOpWrapper(
        uint256 gasLimit,
        address environment,
        SolverOperation calldata solverOp,
        bytes memory dAppReturnData,
        bytes32 lockBytes
    ) internal returns (SolverOutcome, uint256) {
        // address(this) = Atlas/Escrow
        // msg.sender = tx.origin

        // Get current Ether balance
        uint256 currentBalance = address(this).balance;
        bool success;

        bytes memory data = abi.encodeWithSelector(
            IExecutionEnvironment(environment).solverMetaTryCatch.selector,
            gasLimit,
            currentBalance,
            solverOp,
            dAppReturnData
        );

        data = abi.encodePacked(data, lockBytes);

        // Account for ETH borrowed by solver - repay with repayBorrowedEth() below
        _accData.ethBorrowed[solverOp.solver] += solverOp.value;

<<<<<<< HEAD
        (success, data) = environment.call{value: solverOp.call.value}(data);

        // Check all borrowed ETH was repaid during solver call from Execution Env
        if (_accData.ethBorrowed[solverOp.call.to] != 0) {
=======
        (success, data) = environment.call{value: solverOp.value}(data);
        
        // Check all borrowed ETH was repaid during solver call from Execution Env
        if(_accData.ethBorrowed[solverOp.solver] != 0){
>>>>>>> 69051ddb
            revert FastLaneErrorsEvents.SolverMsgValueUnpaid();
        }

        if (success) {
            return (SolverOutcome.Success, address(this).balance - currentBalance);
        }
        bytes4 errorSwitch = bytes4(data);

        if (errorSwitch == SolverBidUnpaid.selector) {
            return (SolverOutcome.BidNotPaid, 0);
        } else if (errorSwitch == SolverMsgValueUnpaid.selector) {
            return (SolverOutcome.CallValueTooHigh, 0);
        } else if (errorSwitch == IntentUnfulfilled.selector) {
            return (SolverOutcome.IntentUnfulfilled, 0);
        } else if (errorSwitch == SolverOperationReverted.selector) {
            return (SolverOutcome.CallReverted, 0);
        } else if (errorSwitch == SolverFailedCallback.selector) {
            return (SolverOutcome.CallbackFailed, 0);
        } else if (errorSwitch == AlteredControlHash.selector) {
            return (SolverOutcome.InvalidControlHash, 0);
        } else if (errorSwitch == PreSolverFailed.selector) {
            return (SolverOutcome.PreSolverFailed, 0);
        } else if (errorSwitch == PostSolverFailed.selector) {
            return (SolverOutcome.IntentUnfulfilled, 0);
        } else {
            return (SolverOutcome.CallReverted, 0);
        }
    }


    receive() external payable {}

    fallback() external payable {
        revert(); // no untracked balance transfers plz. (not that this fully stops it)
    }

    // BITWISE STUFF
    function _solverOpPreCheck(
        uint256 result,
        uint256 gasWaterMark,
        uint256 txGasPrice,
        uint256 maxFeePerGas,
        bool auctionAlreadyComplete
    ) internal pure returns (uint256) {
        if (auctionAlreadyComplete) {
            result |= 1 << uint256(SolverOutcome.LostAuction);
        }

        if (gasWaterMark < EscrowBits.VALIDATION_GAS_LIMIT + EscrowBits.SOLVER_GAS_LIMIT) {
            // Make sure to leave enough gas for dApp validation calls
            result |= 1 << uint256(SolverOutcome.UserOutOfGas);
        }

        if (txGasPrice > maxFeePerGas) {
            result |= 1 << uint256(SolverOutcome.GasPriceOverCap);
        }

        return result;
    }
}<|MERGE_RESOLUTION|>--- conflicted
+++ resolved
@@ -23,22 +23,12 @@
 
 import "forge-std/Test.sol";
 
-<<<<<<< HEAD
-contract Escrow is Test, ERC20, DAppVerification, SafetyLocks, FastLaneErrorsEvents {
-=======
-abstract contract Escrow is Permit69, DAppVerification, FastLaneErrorsEvents {
->>>>>>> 69051ddb
+abstract contract Escrow is ERC20, Permit69, DAppVerification, FastLaneErrorsEvents {
     using ECDSA for bytes32;
     using EscrowBits for uint256;
     using CallBits for uint32;
     using SafetyBits for EscrowKey;
 
-<<<<<<< HEAD
-    uint256 public constant BUNDLER_PREMIUM = 110; // the amount over cost that bundlers get paid
-    uint256 public constant BUNDLER_BASE = 100;
-
-=======
->>>>>>> 69051ddb
     uint32 public immutable escrowDuration;
 
     // Unlocked (non-escrowed) balances are available for withdrawals (redemptions) and transfers.
@@ -50,10 +40,6 @@
     // EOA Address => solver escrow data
     mapping(address => SolverEscrow) internal _escrowData;
     mapping(address => SolverWithdrawal) internal _withdrawalData;
-
-<<<<<<< HEAD
-    GasDonation[] internal _donations;
-    AccountingData internal _accData;
 
     constructor(
         string memory _tokenName,
@@ -61,7 +47,7 @@
         uint8 _tokenDecimals,
         uint32 _escrowDuration,
         address _simulator
-    ) ERC20(_tokenName, _tokenSymbol, _tokenDecimals) SafetyLocks(_simulator) {
+    ) ERC20(_tokenName, _tokenSymbol, _tokenDecimals) Permit69(_simulator) {
         escrowDuration = _escrowDuration;
     }
 
@@ -100,10 +86,6 @@
         emit Transfer(from, to, amount);
 
         return true;
-=======
-    constructor(uint32 escrowDurationFromFactory, address _simulator) Permit69(_simulator) {
-        escrowDuration = escrowDurationFromFactory;
->>>>>>> 69051ddb
     }
 
     ///////////////////////////////////////////////////
@@ -194,88 +176,12 @@
     /// EXTERNAL FUNCTIONS FOR BUNDLER INTERACTION  ///
     ///////////////////////////////////////////////////
 
-<<<<<<< HEAD
-    // TODO: The balance checks on escrow that verify that the solver
-    // paid back any msg.value that they borrowed are currently not set up
-    // to handle gas donations to the bundler from the solver.
-    // THIS IS EXPLOITABLE - DO NOT USE THIS CONTRACT IN PRODUCTION
-    // This attack vector will be addressed explicitly once the gas
-    // reimbursement mechanism is finalized.
-    function donateToBundler(address surplusRecipient) external payable {
-        console.log("Donate to bundler called");
-        console.log("donateToBundler: msg.value:", msg.value);
-        console.log("donating to addr:", surplusRecipient);
-        // NOTE: All donations in excess of 10% greater than cost are forwarded
-        // to the surplusReceiver.
-
-        // TODO check this is compatible with smart wallets and solver donations
-        require(msg.sender == activeEnvironment, "ERR-E079 DonateRequiresLock");
-
-        // TODO: Consider making this a higher donation threshold to avoid ddos attacks
-        if (msg.value == 0) {
-            return;
-        }
-
-        uint32 gasRebate = uint32(msg.value / tx.gasprice);
-
-        console.log("donateToBundler: tx.gasprice:", tx.gasprice);
-        console.log("donateToBundler: gasRebate:", gasRebate);
-
-        uint256 donationCount = _donations.length;
-
-        if (donationCount == 0) {
-            _donations.push(GasDonation({recipient: surplusRecipient, net: gasRebate, cumulative: gasRebate}));
-            return;
-        }
-
-        GasDonation memory donation = _donations[donationCount - 1];
-
-        // If the recipient is the same as the last one, just
-        // increment the values and reuse the slot
-        if (donation.recipient == surplusRecipient) {
-            donation.net += gasRebate;
-            donation.cumulative += gasRebate;
-            _donations[donationCount - 1] = donation;
-            return;
-        }
-
-        // If it's a new recipient, update and push to the storage array
-        donation.recipient = surplusRecipient;
-        donation.net = gasRebate;
-        donation.cumulative = gasRebate;
-        _donations.push(donation);
-    }
-
-    function cumulativeDonations() external view returns (uint256) {
-        uint256 donationCount = _donations.length;
-
-        if (donationCount == 0) {
-            return 0;
-        }
-
-        uint32 gasRebate = _donations[donationCount - 1].cumulative;
-        return uint256(gasRebate) * tx.gasprice;
-    }
-=======
-    
->>>>>>> 69051ddb
-
     ///////////////////////////////////////////////////
     ///             INTERNAL FUNCTIONS              ///
     ///////////////////////////////////////////////////
-<<<<<<< HEAD
-    function _executePreOpsCall(UserCall calldata uCall, address environment, bytes32 lockBytes)
+    function _executePreOpsCall(UserOperation calldata userOp, address environment, bytes32 lockBytes)
         internal
         returns (bool success, bytes memory preOpsData)
-=======
-    function _executePreOpsCall(
-        UserOperation calldata userOp,
-        address environment,
-        bytes32 lockBytes
-    ) 
-        internal 
-        returns (bool success, bytes memory preOpsData) 
->>>>>>> 69051ddb
     {
         preOpsData = abi.encodeWithSelector(IExecutionEnvironment.preOpsWrapper.selector, userOp);
         preOpsData = abi.encodePacked(preOpsData, lockBytes);
@@ -285,15 +191,7 @@
         }
     }
 
-<<<<<<< HEAD
-    function _executeUserOperation(UserCall calldata uCall, address environment, bytes32 lockBytes)
-=======
-    function _executeUserOperation(
-        UserOperation calldata userOp, 
-        address environment,
-        bytes32 lockBytes
-    )
->>>>>>> 69051ddb
+    function _executeUserOperation(UserOperation calldata userOp, address environment, bytes32 lockBytes)
         internal
         returns (bool success, bytes memory userData)
     {
@@ -352,31 +250,11 @@
 
             // emit event
             emit SolverTxResult(
-<<<<<<< HEAD
-                solverOp.call.to, solverOp.call.from, true, outcome == SolverOutcome.Success, solverEscrow.nonce, result
-=======
-                solverOp.solver,
-                solverOp.from,
-                true,
-                outcome == SolverOutcome.Success,
-                solverEscrow.nonce,
-                result
->>>>>>> 69051ddb
+                solverOp.solver, solverOp.from, true, outcome == SolverOutcome.Success, solverEscrow.nonce, result
             );
         } else {
             // emit event
-<<<<<<< HEAD
-            emit SolverTxResult(solverOp.call.to, solverOp.call.from, false, false, solverEscrow.nonce, result);
-=======
-            emit SolverTxResult(
-                solverOp.solver,
-                solverOp.from,
-                false,
-                false,
-                solverEscrow.nonce,
-                result
-            );
->>>>>>> 69051ddb
+            emit SolverTxResult(solverOp.solver, solverOp.from, false, false, solverEscrow.nonce, result);
         }
 
         return (auctionWon, key);
@@ -395,12 +273,9 @@
         bytes32 lockBytes
     ) internal returns (bool success) {
         // process dApp payments
-<<<<<<< HEAD
-        bytes memory data =
-            abi.encodeWithSelector(IExecutionEnvironment.allocateValue.selector, winningBids, returnData);
-=======
-        bytes memory data = abi.encodeWithSelector(IExecutionEnvironment.allocateValue.selector, dConfig.bidToken, winningBidAmount, returnData);
->>>>>>> 69051ddb
+        bytes memory data = abi.encodeWithSelector(
+            IExecutionEnvironment.allocateValue.selector, dConfig.bidToken, winningBidAmount, returnData
+        );
         data = abi.encodePacked(data, lockBytes);
         (success,) = environment.call(data);
         if (!success) {
@@ -416,78 +291,6 @@
         postOpsData = abi.encodePacked(postOpsData, lockBytes);
         (success,) = environment.call{value: msg.value}(postOpsData);
     }
-
-<<<<<<< HEAD
-    function _executeGasRefund(uint256 gasMarker, uint256 accruedGasRebate, address user) internal {
-        // TODO: Consider tipping validator / builder here to incentivize a non-adversarial environment?
-
-        GasDonation[] memory donations = _donations;
-
-        delete _donations;
-
-        uint256 gasFeesSpent = ((gasMarker + 41_000 - gasleft()) * tx.gasprice * BUNDLER_PREMIUM) / BUNDLER_BASE;
-        uint256 gasFeesCredit = accruedGasRebate * tx.gasprice;
-        uint256 returnFactor = 0; // Out of 100
-
-        // CASE: gasFeesCredit fully covers what's been spent.
-        // NOTE: Should be impossible to reach
-        if (gasFeesCredit > gasFeesSpent) {
-            SafeTransferLib.safeTransferETH(msg.sender, gasFeesSpent);
-            SafeTransferLib.safeTransferETH(user, gasFeesCredit - gasFeesSpent);
-
-            returnFactor = 100;
-
-            // CASE: There are no donations, so just refund the solver credits
-        } else if (donations.length == 0) {
-            SafeTransferLib.safeTransferETH(msg.sender, gasFeesCredit);
-            return;
-
-            // CASE: There are no donations, so just refund the solver credits and return
-        } else if (donations[donations.length - 1].cumulative == 0) {
-            SafeTransferLib.safeTransferETH(msg.sender, gasFeesCredit);
-            return;
-
-            // CASE: The donations exceed the liability
-        } else if (donations[donations.length - 1].cumulative * tx.gasprice > gasFeesSpent - gasFeesCredit) {
-            SafeTransferLib.safeTransferETH(msg.sender, gasFeesSpent);
-
-            uint256 totalDonations = donations[donations.length - 1].cumulative * tx.gasprice;
-            uint256 excessDonations = totalDonations - (gasFeesSpent - gasFeesCredit);
-
-            returnFactor = (100 * excessDonations) / (totalDonations + 1);
-
-            // CASE: The bundler receives all of the donations
-        } else {
-            SafeTransferLib.safeTransferETH(msg.sender, gasFeesCredit);
-            return;
-        }
-
-        // Return any surplus donations
-        // TODO: de-dust it
-        if (returnFactor > 0) {
-            uint256 i;
-            uint256 surplus;
-            address recipient;
-
-            for (; i < donations.length;) {
-                surplus = (donations[i].net * tx.gasprice * returnFactor) / 100;
-                recipient = donations[i].recipient == address(0) ? user : donations[i].recipient;
-
-                SafeTransferLib.safeTransferETH(recipient, surplus);
-
-                unchecked {
-                    ++i;
-                }
-            }
-        }
-    }
-
-    function _update(SolverCall calldata sCall, SolverEscrow memory solverEscrow, uint256 gasWaterMark, uint256 result)
-        internal
-        returns (uint256 gasRebate)
-    {
-=======
-    
 
     function _update(
         SolverOperation calldata solverOp,
@@ -495,7 +298,6 @@
         uint256 gasWaterMark,
         uint256 result
     ) internal returns (uint256 gasRebate) {
->>>>>>> 69051ddb
         unchecked {
             uint256 gasUsed = gasWaterMark - gasleft();
 
@@ -521,15 +323,9 @@
                 gasRebate /= tx.gasprice;
 
                 // save the escrow data back into storage
-<<<<<<< HEAD
-                _escrowData[sCall.from] = solverEscrow;
+                _escrowData[solverOp.from] = solverEscrow;
 
                 // Check if need to save escrowData due to nonce update but not gasRebate
-=======
-                _escrowData[solverOp.from] = solverEscrow;
-            
-            // Check if need to save escrowData due to nonce update but not gasRebate
->>>>>>> 69051ddb
             } else if (result & EscrowBits._NO_NONCE_UPDATE == 0) {
                 _escrowData[solverOp.from].nonce = solverEscrow.nonce;
             }
@@ -550,14 +346,7 @@
             // solverEscrow returns null
         }
 
-<<<<<<< HEAD
-        result =
-            _solverOpPreCheck(result, gasWaterMark, tx.gasprice, solverOp.call.maxFeePerGas, auctionAlreadyComplete);
-=======
-        result = _solverOpPreCheck(
-            result, gasWaterMark, tx.gasprice, solverOp.maxFeePerGas, auctionAlreadyComplete
-        );
->>>>>>> 69051ddb
+        result = _solverOpPreCheck(result, gasWaterMark, tx.gasprice, solverOp.maxFeePerGas, auctionAlreadyComplete);
     }
 
     function _getSolverHash(SolverOperation calldata solverOp) internal pure returns (bytes32 solverHash) {
@@ -599,18 +388,12 @@
 
         // TODO big unchecked block - audit/review carefully
         unchecked {
-<<<<<<< HEAD
-            if (solverOp.call.nonce <= uint256(solverEscrow.nonce)) {
-=======
-
             if (solverOp.to != address(this)) {
                 result |= 1 << uint256(SolverOutcome.InvalidTo);
             }
 
             if (solverOp.nonce <= uint256(solverEscrow.nonce)) {
->>>>>>> 69051ddb
                 result |= 1 << uint256(SolverOutcome.InvalidNonceUnder);
-
             } else if (solverOp.nonce > uint256(solverEscrow.nonce) + 1) {
                 result |= 1 << uint256(SolverOutcome.InvalidNonceOver);
 
@@ -627,22 +410,10 @@
                 solverEscrow.lastAccessed = uint64(block.number);
             }
 
-            gasLimit = (100)
-<<<<<<< HEAD
-                * (solverOp.call.gas < EscrowBits.SOLVER_GAS_LIMIT ? solverOp.call.gas : EscrowBits.SOLVER_GAS_LIMIT)
+            gasLimit = (100) * (solverOp.gas < EscrowBits.SOLVER_GAS_LIMIT ? solverOp.gas : EscrowBits.SOLVER_GAS_LIMIT)
                 / (100 + EscrowBits.SOLVER_GAS_BUFFER) + EscrowBits.FASTLANE_GAS_BUFFER;
 
-            uint256 gasCost =
-                (tx.gasprice * gasLimit) + (solverOp.call.data.length * CALLDATA_LENGTH_PREMIUM * tx.gasprice);
-=======
-                * (
-                    solverOp.gas < EscrowBits.SOLVER_GAS_LIMIT
-                        ? solverOp.gas
-                        : EscrowBits.SOLVER_GAS_LIMIT
-                ) / (100 + EscrowBits.SOLVER_GAS_BUFFER) + EscrowBits.FASTLANE_GAS_BUFFER;
-
             uint256 gasCost = (tx.gasprice * gasLimit) + (solverOp.data.length * CALLDATA_LENGTH_PREMIUM * tx.gasprice);
->>>>>>> 69051ddb
 
             // see if solver's escrow can afford tx gascost
             if (gasCost > solverEscrow.total - _withdrawalData[solverOp.from].escrowed) {
@@ -687,17 +458,10 @@
         // Account for ETH borrowed by solver - repay with repayBorrowedEth() below
         _accData.ethBorrowed[solverOp.solver] += solverOp.value;
 
-<<<<<<< HEAD
-        (success, data) = environment.call{value: solverOp.call.value}(data);
+        (success, data) = environment.call{value: solverOp.value}(data);
 
         // Check all borrowed ETH was repaid during solver call from Execution Env
-        if (_accData.ethBorrowed[solverOp.call.to] != 0) {
-=======
-        (success, data) = environment.call{value: solverOp.value}(data);
-        
-        // Check all borrowed ETH was repaid during solver call from Execution Env
-        if(_accData.ethBorrowed[solverOp.solver] != 0){
->>>>>>> 69051ddb
+        if (_accData.ethBorrowed[solverOp.solver] != 0) {
             revert FastLaneErrorsEvents.SolverMsgValueUnpaid();
         }
 
@@ -727,7 +491,6 @@
         }
     }
 
-
     receive() external payable {}
 
     fallback() external payable {
