--- conflicted
+++ resolved
@@ -127,17 +127,19 @@
             }
         }
 
-        // If no solver was successful, manually transition the lock
+        // If no solver was successful, handle revert decision
         if (!auctionWon) {
             if (key.isSimulation) revert SolverSimFail();
             if (dConfig.callConfig.needsFulfillment()) {
                 revert UserNotFulfilled(); // revert("ERR-E003 SolverFulfillmentFailure");
             }
-            key = key.setAllSolversFailed();
         }
 
         if (dConfig.callConfig.needsPostOpsCall()) {
-            key = key.holdDAppOperationLock(address(this));
+            // NOTE: key.addressPointer currently points at address(0) if all solvers fail.
+            // TODO: point key.addressPointer at bundler if all fail.
+            key = key.holdPostOpsLock(); // preserves addressPointer of winning solver
+
             bool callSuccessful = _executePostOpsCall(auctionWon, returnData, executionEnvironment, key.pack());
             if (!callSuccessful) {
                 if (key.isSimulation) revert PostOpsSimFail();
@@ -203,35 +205,12 @@
             (callSuccessful,) = _executeUserOperation(userOp, executionEnvironment, key.pack());
         }
 
-<<<<<<< HEAD
         if (!callSuccessful) {
             if (key.isSimulation) revert UserOpSimFail();
             else revert UserOpFail();
         }
 
         return (returnData, key);
-=======
-        // If no solver was successful, handle revert decision
-        if (!auctionWon) {
-            if (key.isSimulation) revert SolverSimFail();
-            if (dConfig.callConfig.needsFulfillment()) {
-                revert UserNotFulfilled(); // revert("ERR-E003 SolverFulfillmentFailure");
-            }
-        }
-
-        if (dConfig.callConfig.needsPostOpsCall()) {
-            // NOTE: key.addressPointer currently points at address(0) if all solvers fail.
-            // TODO: point key.addressPointer at bundler if all fail.
-            key = key.holdPostOpsLock(); // preserves addressPointer of winning solver
-
-            callSuccessful = _executePostOpsCall(auctionWon, returnData, executionEnvironment, key.pack());
-            if (!callSuccessful) {
-                if (key.isSimulation) revert PostOpsSimFail();
-                else revert PostOpsFail();
-            }
-        }
-        return (auctionWon, winningSearcherIndex);
->>>>>>> 36412901
     }
 
     function _solverExecutionIteration(
@@ -244,18 +223,10 @@
         EscrowKey memory key
     )
         internal
-        returns (bool, EscrowKey memory)
-    {
-<<<<<<< HEAD
-        bool auctionWon;
+        returns (bool auctionWon, EscrowKey memory)
+    {
         (auctionWon, key) =
             _executeSolverOperation(solverOp, dAppReturnData, executionEnvironment, bundler, userOpHash, key);
-        unchecked {
-            ++key.callIndex;
-        }
-=======
-        (auctionWon, key) = _executeSolverOperation(solverOp, dAppReturnData, executionEnvironment, key);
->>>>>>> 36412901
 
         if (auctionWon) {
             key = key.holdAllocateValueLock(solverOp.from);
