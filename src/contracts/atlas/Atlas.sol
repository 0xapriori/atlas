//SPDX-License-Identifier: BUSL-1.1
pragma solidity ^0.8.16;

import {IExecutionEnvironment} from "../interfaces/IExecutionEnvironment.sol";

import {Factory} from "./Factory.sol";
import {UserSimulationFailed, UserUnexpectedSuccess, UserSimulationSucceeded} from "../types/Emissions.sol";

import {FastLaneErrorsEvents} from "../types/Emissions.sol";

import "../types/SolverCallTypes.sol";
import "../types/UserCallTypes.sol";
import "../types/LockTypes.sol";
import "../types/DAppApprovalTypes.sol";

import {CallVerification} from "../libraries/CallVerification.sol";
import {CallBits} from "../libraries/CallBits.sol";
import {SafetyBits} from "../libraries/SafetyBits.sol";

import "forge-std/Test.sol";

contract Atlas is Test, Factory {
    using CallVerification for UserCall;
    using CallBits for uint32;
    using SafetyBits for EscrowKey;

    constructor(uint32 _escrowDuration) Factory(_escrowDuration) {}

    function createExecutionEnvironment(DAppConfig calldata dConfig) external returns (address executionEnvironment) {
        executionEnvironment = _setExecutionEnvironment(dConfig, msg.sender, dConfig.to.codehash);
    }

    function metacall(
        DAppConfig calldata dConfig, // supplied by frontend
        UserOperation calldata userOp, // set by user
        SolverOperation[] calldata solverOps, // supplied by FastLane via frontend integration
<<<<<<< HEAD
        DAppOperation calldata dAppOp // supplied by front end after it sees the other data
    ) external payable {
=======
        Verification calldata verification // supplied by front end after it sees the other data
    ) public payable returns (bool auctionWon) {
>>>>>>> 7b2fd7f9

        uint256 gasMarker = gasleft();

        // Verify that the calldata injection came from the dApp frontend
        // and that the signatures are valid. 
        bool valid = true;
        
        // Only verify signatures of meta txs if the original signer isn't the bundler
        // TODO: Consider extra reentrancy defense here?
        if (dAppOp.approval.from != msg.sender && !_verifyDApp(userOp.call.to, dConfig, dAppOp)) {
            valid = false;
        }
        
        if (userOp.call.from != msg.sender && !_verifyUser(dConfig, userOp)) { 
            valid = false; 
        }

        // TODO: Add optionality to bypass DAppControl signatures if user can fully bundle tx

        // Get the execution environment
        address executionEnvironment = _getExecutionEnvironmentCustom(userOp.call.from, dAppOp.approval.controlCodeHash, dConfig.to, dConfig.callConfig);

        // Check that the value of the tx is greater than or equal to the value specified
        if (msg.value < userOp.call.value) { valid = false; }
        //if (msg.sender != tx.origin) { valid = false; }
        if (solverOps.length >= type(uint8).max - 1) { valid = false; }
        if (block.number > userOp.call.deadline || block.number > dAppOp.approval.deadline) { valid = false; }
        if (tx.gasprice > userOp.call.maxFeePerGas) { valid = false; }
        if (executionEnvironment.codehash == bytes32(0)) { valid = false; }
        if (!dConfig.callConfig.allowsZeroSolvers() || dConfig.callConfig.needsSolverPostCall()) {
            if (solverOps.length == 0) { valid = false; }
        }
        // TODO: More checks 

        // Gracefully return if not valid. This allows signature data to be stored, which helps prevent
        // replay attacks.
        if (!valid) {
            return false;
        }

        // Initialize the lock
        _initializeEscrowLock(executionEnvironment);

<<<<<<< HEAD
        try this.execute{value: msg.value}(dConfig, userOp.call, solverOps, executionEnvironment, dAppOp.approval.callChainHash) 
            returns (uint256 accruedGasRebate) {
=======
        try this.execute{value: msg.value}(dConfig, userOp.call, solverOps, executionEnvironment, verification.proof.callChainHash) 
            returns (bool _auctionWon, uint256 accruedGasRebate) {
>>>>>>> 7b2fd7f9
            console.log("accruedGasRebate",accruedGasRebate);
            auctionWon = _auctionWon;
            // Gas Refund to sender only if execution is successful
            _executeGasRefund(gasMarker, accruedGasRebate, userOp.call.from);

        } catch (bytes memory revertData) {
            // Bubble up some specific errors
            bytes4 errorSwitch = bytes4(revertData);
            if (errorSwitch == UserNotFulfilled.selector) {
                revert UserNotFulfilled();
            }

            // TODO: This portion needs more nuanced logic to prevent the replay of failed solver txs
            if (dConfig.callConfig.allowsReuseUserOps()) {
                revert("ERR-F07 RevertToReuse");
            }
        }

        // Release the lock
        _releaseEscrowLock();

        console.log("total gas used", gasMarker - gasleft());
    }

    function execute(
        DAppConfig calldata dConfig,
        UserCall calldata uCall,
        SolverOperation[] calldata solverOps,
        address executionEnvironment,
        bytes32 callChainHash
    ) external payable returns (bool auctionWon, uint256 accruedGasRebate) {
        {
        // This is a self.call made externally so that it can be used with try/catch
        require(msg.sender == address(this), "ERR-F06 InvalidAccess");
        
        // verify the call sequence
        require(callChainHash == CallVerification.getCallChainHash(dConfig, uCall, solverOps), "ERR-F07 InvalidSequence");
        }
        // Begin execution
        (auctionWon, accruedGasRebate) = _execute(dConfig, uCall, solverOps, executionEnvironment);
    }

    function _execute(
        DAppConfig calldata dConfig,
        UserCall calldata uCall,
        SolverOperation[] calldata solverOps,
        address executionEnvironment
    ) internal returns (bool auctionWon, uint256 accruedGasRebate) {
        // Build the CallChainProof.  The penultimate hash will be used
        // to verify against the hash supplied by DAppControl
       
        bytes32 userOpHash = uCall.getUserOperationHash();

        uint32 callConfig = CallBits.buildCallConfig(uCall.control);

        // Initialize the locks
        EscrowKey memory key = _buildEscrowLock(dConfig, executionEnvironment, uint8(solverOps.length));

        bytes memory preOpsReturnData;
        if (dConfig.callConfig.needsPreOpsCall()) {
            key = key.holdPreOpsLock(dConfig.to);
            preOpsReturnData = _executePreOpsCall(uCall, executionEnvironment, key.pack());
        }

        key = key.holdUserLock(uCall.to);
        bytes memory userReturnData = _executeUserOperation(uCall, executionEnvironment, key.pack());

        bytes memory dAppReturnData;
        if (CallBits.needsPreOpsReturnData(callConfig)) {
            dAppReturnData = preOpsReturnData;
        }
        if (CallBits.needsUserReturnData(callConfig)) {
            dAppReturnData = bytes.concat(dAppReturnData, userReturnData);
        }

        bytes memory searcherForwardData;
        if(CallBits.forwardPreOpsReturnData(callConfig)) {
            searcherForwardData = preOpsReturnData;
        }
        if(CallBits.forwardUserReturnData(callConfig)) {
            searcherForwardData = bytes.concat(searcherForwardData, userReturnData);
        }

        for (; key.callIndex < key.callMax - 1;) {

            // Only execute solver meta tx if userOpHash matches 
            if (!auctionWon && userOpHash == solverOps[key.callIndex-2].call.userOpHash) {
                (auctionWon, key) = _solverExecutionIteration(
                        dConfig, solverOps[key.callIndex-2], dAppReturnData, searcherForwardData, auctionWon, executionEnvironment, key
                    );
            }

            unchecked {
                ++key.callIndex;
            }
        }

        // If no solver was successful, manually transition the lock
        if (!auctionWon) {
            if (dConfig.callConfig.needsSolverPostCall()) {
                revert UserNotFulfilled();
            }
            key = key.setAllSolversFailed();
        }

        if (dConfig.callConfig.needsPostOpsCall()) {
            key = key.holdDAppOperationLock(address(this));
            _executePostOpsCall(dAppReturnData, executionEnvironment, key.pack());
        }
        return (auctionWon, uint256(key.gasRefund));
    }

    function _solverExecutionIteration(
        DAppConfig calldata dConfig,
        SolverOperation calldata solverOp,
        bytes memory dAppReturnData,
        bytes memory searcherForwardData,
        bool auctionWon,
        address executionEnvironment,
        EscrowKey memory key
    ) internal returns (bool, EscrowKey memory) {
        (auctionWon, key) = _executeSolverOperation(solverOp, dAppReturnData, searcherForwardData, executionEnvironment, key);
        if (auctionWon) {
            _allocateValue(dConfig, solverOp.bids, dAppReturnData, executionEnvironment, key.pack());
            key = key.allocationComplete();
        }
        return (auctionWon, key);
    }

    function testUserOperation(UserCall calldata uCall) public returns (bool) {
        uint32 callConfig = CallBits.buildCallConfig(uCall.control);

        DAppConfig memory dConfig = DAppConfig(uCall.control, callConfig);

        /*
        // COMMENTED OUT FOR TESTS
        bool success;
        bytes memory data = abi.encodeWithSelector(
            this.testUserOperationWrapper.selector, 
            dConfig,
            uCall
        );

        (success, data) = address(this).call{value: uCall.value}(data);
        if (success) {
            revert UserUnexpectedSuccess();
        }

        bytes4 errorSwitch = bytes4(data);
        if (errorSwitch == UserSimulationSucceeded.selector) {
            return true;
        } else {
            return false;
        }
        */
        try this.testUserOperationWrapper(dConfig, uCall) {
            revert UserUnexpectedSuccess();
        
        } catch (bytes memory data) {
            bytes4 errorSwitch = bytes4(data);
            if (errorSwitch == UserSimulationSucceeded.selector) {
                return true;
            } else {
                return false;
            }
        }
    }

    function testUserOperation(UserOperation calldata userOp) external returns (bool) {
        if (userOp.to != address(this)) {return false;}
        return testUserOperation(userOp.call);
    }

    function testUserOperationWrapper(DAppConfig calldata dConfig, UserCall calldata uCall) external {
        require(msg.sender == address(this), "ERR-SIM001 MustCallSelf");

        if (dConfig.callConfig == 0) {
            revert UserSimulationFailed();
        }

        address executionEnvironment = _getExecutionEnvironmentCustom(
            uCall.from, dConfig.to.codehash, dConfig.to, dConfig.callConfig);

        _initializeEscrowLock(executionEnvironment);

        if (executionEnvironment.codehash == bytes32(0) || dConfig.to.codehash == bytes32(0)) {
            revert UserSimulationFailed();
        } 

        // Initialize the locks
        EscrowKey memory key = _buildEscrowLock(dConfig, executionEnvironment, uint8(2));

        bytes memory stagingReturnData;
        if (dConfig.callConfig.needsPreOpsCall()) {
            key = key.holdPreOpsLock(dConfig.to);
            stagingReturnData = _executePreOpsCall(uCall, executionEnvironment, key.pack());
        }

        key = key.holdUserLock(uCall.to);
        _executeUserOperation(uCall, executionEnvironment, key.pack());
        
        revert UserSimulationSucceeded();
    }

    function metacallSimulation(
        DAppConfig calldata dConfig,
        UserOperation calldata userOp,
        SolverOperation[] calldata solverOps,
        Verification calldata verification
    ) external payable {
        if (!metacall(dConfig, userOp, solverOps, verification)) {
            revert NoAuctionWinner();
        }
        revert SimulationPassed();
    }

    function testSolverCalls(
        DAppConfig calldata dConfig,
        UserOperation calldata userOp,
        SolverOperation[] calldata solverOps,
        Verification calldata verification
    ) external payable returns (bool success) {
        if (solverOps.length == 0) {
            return false;
        }

        try this.metacallSimulation{value: msg.value}(dConfig, userOp, solverOps, verification) {}
        catch (bytes memory revertData) {
            bytes4 errorSwitch = bytes4(revertData);
            if (errorSwitch == UserNotFulfilled.selector || errorSwitch == NoAuctionWinner.selector) {
                success = false;
            } else {
                success = true;
            }
        }
    }
}<|MERGE_RESOLUTION|>--- conflicted
+++ resolved
@@ -24,7 +24,7 @@
     using CallBits for uint32;
     using SafetyBits for EscrowKey;
 
-    constructor(uint32 _escrowDuration) Factory(_escrowDuration) {}
+    constructor(uint32 _escrowDuration, address _simulator) Factory(_escrowDuration, _simulator) {}
 
     function createExecutionEnvironment(DAppConfig calldata dConfig) external returns (address executionEnvironment) {
         executionEnvironment = _setExecutionEnvironment(dConfig, msg.sender, dConfig.to.codehash);
@@ -34,63 +34,27 @@
         DAppConfig calldata dConfig, // supplied by frontend
         UserOperation calldata userOp, // set by user
         SolverOperation[] calldata solverOps, // supplied by FastLane via frontend integration
-<<<<<<< HEAD
         DAppOperation calldata dAppOp // supplied by front end after it sees the other data
-    ) external payable {
-=======
-        Verification calldata verification // supplied by front end after it sees the other data
-    ) public payable returns (bool auctionWon) {
->>>>>>> 7b2fd7f9
+    ) external payable returns (bool auctionWon) {
 
         uint256 gasMarker = gasleft();
 
-        // Verify that the calldata injection came from the dApp frontend
-        // and that the signatures are valid. 
-        bool valid = true;
-        
-        // Only verify signatures of meta txs if the original signer isn't the bundler
-        // TODO: Consider extra reentrancy defense here?
-        if (dAppOp.approval.from != msg.sender && !_verifyDApp(userOp.call.to, dConfig, dAppOp)) {
-            valid = false;
-        }
-        
-        if (userOp.call.from != msg.sender && !_verifyUser(dConfig, userOp)) { 
-            valid = false; 
-        }
-
-        // TODO: Add optionality to bypass DAppControl signatures if user can fully bundle tx
-
         // Get the execution environment
-        address executionEnvironment = _getExecutionEnvironmentCustom(userOp.call.from, dAppOp.approval.controlCodeHash, dConfig.to, dConfig.callConfig);
-
-        // Check that the value of the tx is greater than or equal to the value specified
-        if (msg.value < userOp.call.value) { valid = false; }
-        //if (msg.sender != tx.origin) { valid = false; }
-        if (solverOps.length >= type(uint8).max - 1) { valid = false; }
-        if (block.number > userOp.call.deadline || block.number > dAppOp.approval.deadline) { valid = false; }
-        if (tx.gasprice > userOp.call.maxFeePerGas) { valid = false; }
-        if (executionEnvironment.codehash == bytes32(0)) { valid = false; }
-        if (!dConfig.callConfig.allowsZeroSolvers() || dConfig.callConfig.needsSolverPostCall()) {
-            if (solverOps.length == 0) { valid = false; }
-        }
-        // TODO: More checks 
+        address executionEnvironment = _getExecutionEnvironmentCustom(userOp.call.from, dAppOp.approval.controlCodeHash, userOp.call.control, dConfig.callConfig);
 
         // Gracefully return if not valid. This allows signature data to be stored, which helps prevent
         // replay attacks.
-        if (!valid) {
-            return false;
+        if (!_validCalls(dConfig, userOp, solverOps, dAppOp, executionEnvironment)) {
+            if (msg.sender == simulator) {revert VerificationSimFail();} else { return false;}
         }
 
         // Initialize the lock
         _initializeEscrowLock(executionEnvironment);
 
-<<<<<<< HEAD
-        try this.execute{value: msg.value}(dConfig, userOp.call, solverOps, executionEnvironment, dAppOp.approval.callChainHash) 
-            returns (uint256 accruedGasRebate) {
-=======
-        try this.execute{value: msg.value}(dConfig, userOp.call, solverOps, executionEnvironment, verification.proof.callChainHash) 
-            returns (bool _auctionWon, uint256 accruedGasRebate) {
->>>>>>> 7b2fd7f9
+        try this.execute{value: msg.value}(
+            dConfig, userOp.call, solverOps, executionEnvironment, dAppOp.approval.callChainHash, msg.sender == simulator
+        ) returns (bool _auctionWon, uint256 accruedGasRebate) {
+            
             console.log("accruedGasRebate",accruedGasRebate);
             auctionWon = _auctionWon;
             // Gas Refund to sender only if execution is successful
@@ -98,15 +62,7 @@
 
         } catch (bytes memory revertData) {
             // Bubble up some specific errors
-            bytes4 errorSwitch = bytes4(revertData);
-            if (errorSwitch == UserNotFulfilled.selector) {
-                revert UserNotFulfilled();
-            }
-
-            // TODO: This portion needs more nuanced logic to prevent the replay of failed solver txs
-            if (dConfig.callConfig.allowsReuseUserOps()) {
-                revert("ERR-F07 RevertToReuse");
-            }
+            _handleErrors(bytes4(revertData), dConfig.callConfig);
         }
 
         // Release the lock
@@ -120,66 +76,83 @@
         UserCall calldata uCall,
         SolverOperation[] calldata solverOps,
         address executionEnvironment,
-        bytes32 callChainHash
+        bytes32 callChainHash,
+        bool isSimulation
     ) external payable returns (bool auctionWon, uint256 accruedGasRebate) {
-        {
+        
         // This is a self.call made externally so that it can be used with try/catch
         require(msg.sender == address(this), "ERR-F06 InvalidAccess");
         
         // verify the call sequence
-        require(callChainHash == CallVerification.getCallChainHash(dConfig, uCall, solverOps), "ERR-F07 InvalidSequence");
-        }
+        require(
+            callChainHash == CallVerification.getCallChainHash(dConfig, uCall, solverOps) || isSimulation, 
+            "ERR-F07 InvalidSequence"
+        );
+        
+        // Build the memory lock
+        EscrowKey memory key = _buildEscrowLock(dConfig, executionEnvironment, uint8(solverOps.length), isSimulation);
+
         // Begin execution
-        (auctionWon, accruedGasRebate) = _execute(dConfig, uCall, solverOps, executionEnvironment);
+        (auctionWon, accruedGasRebate) = _execute(dConfig, uCall, solverOps, executionEnvironment, key);
     }
 
     function _execute(
         DAppConfig calldata dConfig,
         UserCall calldata uCall,
         SolverOperation[] calldata solverOps,
-        address executionEnvironment
+        address executionEnvironment,
+        EscrowKey memory key
     ) internal returns (bool auctionWon, uint256 accruedGasRebate) {
         // Build the CallChainProof.  The penultimate hash will be used
         // to verify against the hash supplied by DAppControl
        
+        bool callSuccessful;
         bytes32 userOpHash = uCall.getUserOperationHash();
 
         uint32 callConfig = CallBits.buildCallConfig(uCall.control);
 
-        // Initialize the locks
-        EscrowKey memory key = _buildEscrowLock(dConfig, executionEnvironment, uint8(solverOps.length));
-
-        bytes memory preOpsReturnData;
+        bytes memory returnData;
+        bytes memory searcherForwardData;
+
         if (dConfig.callConfig.needsPreOpsCall()) {
             key = key.holdPreOpsLock(dConfig.to);
-            preOpsReturnData = _executePreOpsCall(uCall, executionEnvironment, key.pack());
+            (callSuccessful, returnData) = _executePreOpsCall(uCall, executionEnvironment, key.pack());
+            if (!callSuccessful) {
+                if (key.isSimulation) { revert PreOpsSimFail(); } else { revert("ERR-E001 PreOpsFail"); }
+            }
         }
 
         key = key.holdUserLock(uCall.to);
-        bytes memory userReturnData = _executeUserOperation(uCall, executionEnvironment, key.pack());
-
-        bytes memory dAppReturnData;
-        if (CallBits.needsPreOpsReturnData(callConfig)) {
-            dAppReturnData = preOpsReturnData;
-        }
-        if (CallBits.needsUserReturnData(callConfig)) {
-            dAppReturnData = bytes.concat(dAppReturnData, userReturnData);
-        }
-
-        bytes memory searcherForwardData;
+        
+        bytes memory userReturnData;
+        (callSuccessful, userReturnData) = _executeUserOperation(uCall, executionEnvironment, key.pack());
+        if (!callSuccessful) {
+            if (key.isSimulation) { revert UserOpSimFail(); } else { revert("ERR-E002 UserFail"); }
+        }
+
         if(CallBits.forwardPreOpsReturnData(callConfig)) {
-            searcherForwardData = preOpsReturnData;
+            searcherForwardData = returnData;
         }
         if(CallBits.forwardUserReturnData(callConfig)) {
             searcherForwardData = bytes.concat(searcherForwardData, userReturnData);
         }
+
+        if (CallBits.needsPreOpsReturnData(callConfig)) {
+            //returnData = returnData;
+            if (CallBits.needsUserReturnData(callConfig)) {
+                returnData = bytes.concat(returnData, userReturnData);
+            }
+        } else if (CallBits.needsUserReturnData(callConfig)) {
+            returnData = userReturnData;
+        } 
+        
 
         for (; key.callIndex < key.callMax - 1;) {
 
             // Only execute solver meta tx if userOpHash matches 
             if (!auctionWon && userOpHash == solverOps[key.callIndex-2].call.userOpHash) {
                 (auctionWon, key) = _solverExecutionIteration(
-                        dConfig, solverOps[key.callIndex-2], dAppReturnData, searcherForwardData, auctionWon, executionEnvironment, key
+                        dConfig, solverOps[key.callIndex-2], returnData, searcherForwardData, auctionWon, executionEnvironment, key
                     );
             }
 
@@ -190,15 +163,19 @@
 
         // If no solver was successful, manually transition the lock
         if (!auctionWon) {
+            if (key.isSimulation) { revert SolverSimFail(); }
             if (dConfig.callConfig.needsSolverPostCall()) {
-                revert UserNotFulfilled();
+                revert UserNotFulfilled(); // revert("ERR-E003 SolverFulfillmentFailure");
             }
             key = key.setAllSolversFailed();
         }
 
         if (dConfig.callConfig.needsPostOpsCall()) {
             key = key.holdDAppOperationLock(address(this));
-            _executePostOpsCall(dAppReturnData, executionEnvironment, key.pack());
+            callSuccessful = _executePostOpsCall(returnData, executionEnvironment, key.pack());
+            if (!callSuccessful) {
+                if (key.isSimulation) { revert PostOpsSimFail(); } else { revert("ERR-E005 PostOpsFail"); }
+            }
         }
         return (auctionWon, uint256(key.gasRefund));
     }
@@ -220,111 +197,98 @@
         return (auctionWon, key);
     }
 
-    function testUserOperation(UserCall calldata uCall) public returns (bool) {
-        uint32 callConfig = CallBits.buildCallConfig(uCall.control);
-
-        DAppConfig memory dConfig = DAppConfig(uCall.control, callConfig);
-
-        /*
-        // COMMENTED OUT FOR TESTS
-        bool success;
-        bytes memory data = abi.encodeWithSelector(
-            this.testUserOperationWrapper.selector, 
-            dConfig,
-            uCall
-        );
-
-        (success, data) = address(this).call{value: uCall.value}(data);
-        if (success) {
-            revert UserUnexpectedSuccess();
-        }
-
-        bytes4 errorSwitch = bytes4(data);
-        if (errorSwitch == UserSimulationSucceeded.selector) {
-            return true;
-        } else {
+    function _validCalls(
+        DAppConfig calldata dConfig, 
+        UserOperation calldata userOp, 
+        SolverOperation[] calldata solverOps, 
+        DAppOperation calldata dAppOp,
+        address executionEnvironment
+    ) internal returns (bool) {
+        // Verify that the calldata injection came from the dApp frontend
+        // and that the signatures are valid. 
+      
+        bool isSimulation = msg.sender == simulator;
+
+        // Some checks are only needed when call is not a simulation
+        if (!isSimulation) {
+            if (tx.gasprice > userOp.call.maxFeePerGas) {
+                return false;
+            }
+
+            // Check that the value of the tx is greater than or equal to the value specified
+            if (msg.value < userOp.call.value) { 
+                return false;
+            }
+        }
+
+        // Only verify signatures of meta txs if the original signer isn't the bundler
+        // TODO: Consider extra reentrancy defense here?
+        if (dAppOp.approval.from != msg.sender && !_verifyDApp(userOp.call.to, dConfig, dAppOp)) {
+            bool bypass = isSimulation && dAppOp.signature.length == 0;
+            if (!bypass) {
+                return false;
+            }
+        }
+        
+        if (userOp.call.from != msg.sender && !_verifyUser(dConfig, userOp)) { 
+            bool bypass = isSimulation && userOp.signature.length == 0;
+            if (!bypass) {
+                return false;   
+            }
+        }
+
+        if (solverOps.length >= type(uint8).max - 1) {
+            console.log("a");
             return false;
         }
-        */
-        try this.testUserOperationWrapper(dConfig, uCall) {
-            revert UserUnexpectedSuccess();
-        
-        } catch (bytes memory data) {
-            bytes4 errorSwitch = bytes4(data);
-            if (errorSwitch == UserSimulationSucceeded.selector) {
-                return true;
-            } else {
-                return false;
-            }
-        }
-    }
-
-    function testUserOperation(UserOperation calldata userOp) external returns (bool) {
-        if (userOp.to != address(this)) {return false;}
-        return testUserOperation(userOp.call);
-    }
-
-    function testUserOperationWrapper(DAppConfig calldata dConfig, UserCall calldata uCall) external {
-        require(msg.sender == address(this), "ERR-SIM001 MustCallSelf");
-
-        if (dConfig.callConfig == 0) {
-            revert UserSimulationFailed();
-        }
-
-        address executionEnvironment = _getExecutionEnvironmentCustom(
-            uCall.from, dConfig.to.codehash, dConfig.to, dConfig.callConfig);
-
-        _initializeEscrowLock(executionEnvironment);
-
-        if (executionEnvironment.codehash == bytes32(0) || dConfig.to.codehash == bytes32(0)) {
-            revert UserSimulationFailed();
-        } 
-
-        // Initialize the locks
-        EscrowKey memory key = _buildEscrowLock(dConfig, executionEnvironment, uint8(2));
-
-        bytes memory stagingReturnData;
-        if (dConfig.callConfig.needsPreOpsCall()) {
-            key = key.holdPreOpsLock(dConfig.to);
-            stagingReturnData = _executePreOpsCall(uCall, executionEnvironment, key.pack());
-        }
-
-        key = key.holdUserLock(uCall.to);
-        _executeUserOperation(uCall, executionEnvironment, key.pack());
-        
-        revert UserSimulationSucceeded();
-    }
-
-    function metacallSimulation(
-        DAppConfig calldata dConfig,
-        UserOperation calldata userOp,
-        SolverOperation[] calldata solverOps,
-        Verification calldata verification
-    ) external payable {
-        if (!metacall(dConfig, userOp, solverOps, verification)) {
-            revert NoAuctionWinner();
-        }
-        revert SimulationPassed();
-    }
-
-    function testSolverCalls(
-        DAppConfig calldata dConfig,
-        UserOperation calldata userOp,
-        SolverOperation[] calldata solverOps,
-        Verification calldata verification
-    ) external payable returns (bool success) {
-        if (solverOps.length == 0) {
+
+        if (block.number > userOp.call.deadline) {
+            bool bypass = isSimulation && userOp.call.deadline == 0;
+            if (!bypass) {
+                console.log("b");
+                return false;
+            }
+        }
+
+        if (block.number > dAppOp.approval.deadline) {
+            bool bypass = isSimulation && dAppOp.approval.deadline == 0;
+            if (!bypass) {
+                console.log("c");
+                return false;
+            }
+        }
+
+        if (executionEnvironment.codehash == bytes32(0)) {
+            console.log("d", executionEnvironment);
             return false;
         }
 
-        try this.metacallSimulation{value: msg.value}(dConfig, userOp, solverOps, verification) {}
-        catch (bytes memory revertData) {
-            bytes4 errorSwitch = bytes4(revertData);
-            if (errorSwitch == UserNotFulfilled.selector || errorSwitch == NoAuctionWinner.selector) {
-                success = false;
-            } else {
-                success = true;
-            }
+        if (!dConfig.callConfig.allowsZeroSolvers() || dConfig.callConfig.needsSolverPostCall()) {
+            if (solverOps.length == 0) {
+                console.log("e");
+                return false;
+            }
+        }
+        return true;
+    }
+
+    function _handleErrors(bytes4 errorSwitch, uint32 callConfig) internal view {
+        if (msg.sender == simulator) { // Simulation
+            if (errorSwitch == PreOpsSimFail.selector) {
+                revert PreOpsSimFail();
+            } else if (errorSwitch == UserOpSimFail.selector) {
+                revert UserOpSimFail();
+            } else if (errorSwitch == SolverSimFail.selector) {
+                revert SolverSimFail();
+            } else if (errorSwitch == PostOpsSimFail.selector) {
+                revert PostOpsSimFail();
+            } 
+        }
+        if (errorSwitch == UserNotFulfilled.selector) {
+            revert UserNotFulfilled();
+        }
+        if (callConfig.allowsReuseUserOps()) {
+            revert("ERR-F07 RevertToReuse");
         }
     }
 }