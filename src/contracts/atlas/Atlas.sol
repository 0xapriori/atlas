--- conflicted
+++ resolved
@@ -121,11 +121,7 @@
             solverVerificationUserData.userMaxFeePerGas = userOp.maxFeePerGas;
 
             (auctionWon, key) = _solverExecutionIteration(
-<<<<<<< HEAD
-                dConfig, solverOp, solverVerificationUserData, returnData, executionEnvironment, bundler, key
-=======
                 dConfig, userOp, solverOp, returnData, executionEnvironment, bundler, userOpHash, key
->>>>>>> 1d0f73e7
             );
             emit SolverExecution(solverOp.from, winningSearcherIndex, auctionWon);
             if (auctionWon) break;
@@ -235,11 +231,7 @@
         returns (bool auctionWon, EscrowKey memory)
     {
         (auctionWon, key) = _executeSolverOperation(
-<<<<<<< HEAD
-            solverOp, solverVerificationUserData, dAppReturnData, executionEnvironment, bundler, key
-=======
             dConfig, userOp, solverOp, dAppReturnData, executionEnvironment, bundler, userOpHash, key
->>>>>>> 1d0f73e7
         );
 
         if (auctionWon) {
