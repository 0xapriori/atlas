//SPDX-License-Identifier: BUSL-1.1
pragma solidity ^0.8.16;

import {Factory} from "./Factory.sol";

import "../types/CallTypes.sol";
import "../types/VerificationTypes.sol";

import {CallVerification} from "../libraries/CallVerification.sol";
import {CallBits} from "../libraries/CallBits.sol";

import "forge-std/Test.sol";

contract Atlas is Test, Factory {
    using CallVerification for CallChainProof;
    using CallVerification for bytes32[];
    using CallBits for uint16;

    constructor(uint32 _escrowDuration) Factory(_escrowDuration) {}

    function createExecutionEnvironment(ProtocolCall calldata protocolCall) external returns (address environment) {
        environment = _setExecutionEnvironment(protocolCall, msg.sender, protocolCall.to.codehash);
        //if (userNonces[msg.sender] == 0) {
        //    unchecked{ ++userNonces[msg.sender];}
        //}
    }

    function metacall(
        ProtocolCall calldata protocolCall, // supplied by frontend
        UserCall calldata userCall, // set by user
        SearcherCall[] calldata searcherCalls, // supplied by FastLane via frontend integration
        Verification calldata verification // supplied by front end after it sees the other data
    ) external payable {

        uint256 gasMarker = gasleft();

        console.log("_verifyProtocol:", _verifyProtocol(userCall.metaTx.to, protocolCall, verification));
        console.log("_verifyUser:", _verifyUser(protocolCall, userCall));

        // Verify that the calldata injection came from the protocol frontend
        // and that the signatures are valid. 
<<<<<<< HEAD
        bool valid = _verifyProtocol(userCall.metaTx.to, protocolCall, verification) && _verifyUser(protocolCall, userCall);
        console.log("valid before any checks?", valid);
        
=======
        bool valid = true;
        
        // Only verify signatures of meta txs if the original signer isn't the bundler
        // TODO: Consider extra reentrancy defense here?
        if (verification.proof.from != msg.sender && !_verifyProtocol(userCall.metaTx.to, protocolCall, verification)) {
            valid = false;
        }
        
        if (userCall.metaTx.from != msg.sender && !_verifyUser(protocolCall, userCall)) { 
            valid = false; 
        }

        // TODO: Add optionality to bypass ProtocolControl signatures if user can fully bundle tx

>>>>>>> ef251c27
        // Get the execution environment
        address environment = _getExecutionEnvironmentCustom(userCall.metaTx.from, verification.proof.controlCodeHash, protocolCall.to, protocolCall.callConfig);

        console.log("metacall: value check");
        // Check that the value of the tx is greater than or equal to the value specified
        if (msg.value < userCall.metaTx.value) { valid = false; }
        console.log(valid);
        console.log("metacall: searcher calls length check");
        //if (msg.sender != tx.origin) { valid = false; }
        if (searcherCalls.length >= type(uint8).max - 1) { valid = false; }
        console.log(valid);
        console.log("metacall: block num check");
        if (block.number > userCall.metaTx.deadline || block.number > verification.proof.deadline) { valid = false; }
        console.log(valid);
        console.log("metacall: gas price check");
        if (tx.gasprice > userCall.metaTx.maxFeePerGas) { valid = false; }
        console.log(valid);
        console.log("metacall: env codehash check");
        if (environment.codehash == bytes32(0)) { valid = false; }
        console.log(valid);
        console.log("metacall: searcher config check");
        if (!protocolCall.callConfig.allowsZeroSearchers() || protocolCall.callConfig.needsSearcherFullfillment()) {
            if (searcherCalls.length == 0) { valid = false; }
        }
        console.log(valid);
        // TODO: More checks 

        // Gracefully return if not valid. This allows signature data to be stored, which helps prevent
        // replay attacks.
        if (!valid) {
            return;
        }

        try this.execute{value: msg.value}(protocolCall, userCall.metaTx, searcherCalls, environment, verification.proof.callChainHash) 
            returns (uint256 accruedGasRebate) {
            // Gas Refund to sender only if execution is successful
            _executeGasRefund(gasMarker, accruedGasRebate, userCall.metaTx.from);

        } catch {
            // TODO: This portion needs more nuanced logic
            if (protocolCall.callConfig.allowsReuseUserOps()) {
                revert("ERR-F07 RevertToReuse");
            }
        }


        console.log("total gas used", gasMarker - gasleft());
    }

    function execute(
        ProtocolCall calldata protocolCall,
        UserMetaTx calldata userCall,
        SearcherCall[] calldata searcherCalls,
        address environment,
        bytes32 callChainHash
    ) external payable returns (uint256 accruedGasRebate) {
        // This is a self.call made externally so that it can be used with try/catch
        require(msg.sender == address(this), "ERR-F06 InvalidAccess");

        // Initialize the locks
        _initializeEscrowLocks(protocolCall, environment, uint8(searcherCalls.length));

        // Begin execution
        bytes32 callChainHashHead = _execute(protocolCall, userCall, searcherCalls, environment);

        // Verify that the meta transactions were executed in the correct sequence
        require(callChainHashHead == callChainHash, "ERR-F05 InvalidCallChain");

        accruedGasRebate = _getAccruedGasRebate();

        // Release the lock
        _releaseEscrowLocks();
    }

    function _execute(
        ProtocolCall calldata protocolCall,
        UserMetaTx calldata userCall,
        SearcherCall[] calldata searcherCalls,
        address environment
    ) internal returns (bytes32) {
        // Build the CallChainProof.  The penultimate hash will be used
        // to verify against the hash supplied by ProtocolControl
        CallChainProof memory proof = CallVerification.initializeProof(protocolCall, userCall);
        bytes32 userCallHash = keccak256(abi.encodePacked(userCall.to, userCall.data));

        bytes memory stagingReturnData = _executeStagingCall(protocolCall, userCall, environment);

        proof = proof.next(userCall.from, userCall.data);

        bytes memory userReturnData = _executeUserCall(userCall, environment);

        uint256 i;
        bool auctionWon;

        for (; i < searcherCalls.length;) {

            proof = proof.next(searcherCalls[i].metaTx.from, searcherCalls[i].metaTx.data);

            // Only execute searcher meta tx if userCallHash matches 
            if (userCallHash == searcherCalls[i].metaTx.userCallHash) {
                if (!auctionWon && _searcherExecutionIteration(
                        protocolCall, searcherCalls[i], stagingReturnData, auctionWon, environment
                    )) {
                        auctionWon = true;
                    }
            }

            unchecked {
                ++i;
            }
        }

        // If no searcher was successful, manually transition the lock
        if (!auctionWon) {
            if (protocolCall.callConfig.needsSearcherFullfillment()) {
                revert("ERR-F08 UserNotFulfilled");
            }
            _notMadJustDisappointed();
        }

        _executeVerificationCall(protocolCall, stagingReturnData, userReturnData, environment);
        
        return proof.targetHash;
    }

    function _searcherExecutionIteration(
        ProtocolCall calldata protocolCall,
        SearcherCall calldata searcherCall,
        bytes memory stagingReturnData,
        bool auctionAlreadyWon,
        address environment
    ) internal returns (bool) {
        if (_executeSearcherCall(searcherCall, stagingReturnData, auctionAlreadyWon, environment)) {
            if (!auctionAlreadyWon) {
                auctionAlreadyWon = true;
                _executePayments(protocolCall, searcherCall.bids, environment);
            }
        }
        return auctionAlreadyWon;
    }
}<|MERGE_RESOLUTION|>--- conflicted
+++ resolved
@@ -39,11 +39,6 @@
 
         // Verify that the calldata injection came from the protocol frontend
         // and that the signatures are valid. 
-<<<<<<< HEAD
-        bool valid = _verifyProtocol(userCall.metaTx.to, protocolCall, verification) && _verifyUser(protocolCall, userCall);
-        console.log("valid before any checks?", valid);
-        
-=======
         bool valid = true;
         
         // Only verify signatures of meta txs if the original signer isn't the bundler
@@ -58,7 +53,6 @@
 
         // TODO: Add optionality to bypass ProtocolControl signatures if user can fully bundle tx
 
->>>>>>> ef251c27
         // Get the execution environment
         address environment = _getExecutionEnvironmentCustom(userCall.metaTx.from, verification.proof.controlCodeHash, protocolCall.to, protocolCall.callConfig);
 
