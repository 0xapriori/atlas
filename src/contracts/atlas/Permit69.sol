--- conflicted
+++ resolved
@@ -23,16 +23,10 @@
 
     // NOTE: No user transfers allowed during UserRefund or HandlingPayments
     uint16 internal constant _SAFE_USER_TRANSFER = uint16(
-<<<<<<< HEAD
-        1 << (_EXECUTION_PHASE_OFFSET + uint16(ExecutionPhase.Staging))
-            | 1 << (_EXECUTION_PHASE_OFFSET + uint16(ExecutionPhase.UserCall))
-            | 1 << (_EXECUTION_PHASE_OFFSET + uint16(ExecutionPhase.Verification))
-=======
         1 << (_EXECUTION_PHASE_OFFSET + uint16(ExecutionPhase.Staging)) | 
         1 << (_EXECUTION_PHASE_OFFSET + uint16(ExecutionPhase.UserCall)) |
         1 << (_EXECUTION_PHASE_OFFSET + uint16(ExecutionPhase.SearcherCalls)) | // TODO: This may be removed later due to security risk
         1 << (_EXECUTION_PHASE_OFFSET + uint16(ExecutionPhase.Verification))
->>>>>>> ff443f48
     );
 
     // NOTE: No protocol transfers allowed during UserCall
@@ -63,14 +57,9 @@
         uint16 callConfig
     ) external {
         // Verify that the caller is legitimate
-<<<<<<< HEAD
-        // NOTE: Use the *current* protocolControl's codehash to help mitigate social engineering bamboozles.
-        _verifyCallerIsExecutionEnv(user, protocolControl.codehash, protocolControl, callConfig);
-=======
         // NOTE: Use the *current* protocolControl's codehash to help mitigate social engineering bamboozles if, for example, 
         // a DAO is having internal issues. 
         require(msg.sender == _getExecutionEnvironmentCustom(user, protocolControl.codehash, protocolControl, callConfig), "ERR-T001 ProtocolTransfer");
->>>>>>> ff443f48
 
         // Verify that the user is in control (or approved the protocol's control) of the ExecutionEnvironment
         _verifyLockState({safeExecutionPhaseSet: _SAFE_USER_TRANSFER});
