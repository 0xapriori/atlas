--- conflicted
+++ resolved
@@ -4,13 +4,6 @@
 import "../types/EscrowTypes.sol";
 
 library EscrowBits {
-<<<<<<< HEAD
-    uint256 public constant VALIDATION_GAS_LIMIT = 500_000;
-    uint256 public constant SOLVER_GAS_BUFFER = 5; // out of 100
-    uint256 public constant FASTLANE_GAS_BUFFER = 125_000; // integer amount
-
-=======
->>>>>>> bb057433
     // Bundler's Fault - solver doesn't owe any gas refund. SolverOp isn't executed
     uint256 internal constant _NO_REFUND = 0x000000000000000000000000000000000000000000000000000000000000003f; // 63
     /*    
