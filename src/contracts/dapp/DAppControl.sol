//SPDX-License-Identifier: BUSL-1.1
pragma solidity ^0.8.16;

import {ExecutionPhase} from "../types/LockTypes.sol";

import {CallBits} from "../libraries/CallBits.sol";

import {GovernanceControl} from "./GovernanceControl.sol";
import {ExecutionBase} from "../common/ExecutionBase.sol";

import "../types/SolverCallTypes.sol";
import "../types/UserCallTypes.sol";
import "../types/DAppApprovalTypes.sol";

import "forge-std/Test.sol";

abstract contract DAppControl is Test, GovernanceControl, ExecutionBase {
    address public immutable escrow;
    address public immutable governance;
    address public immutable control;
    uint32 public immutable callConfig;

    constructor(
        address _escrow,
        address _governance,
        CallConfig memory _callConfig
    ) ExecutionBase(_escrow) {
        control = address(this);
        escrow = _escrow;
        governance = _governance;
        callConfig = CallBits.encodeCallConfig(_callConfig);
    }

    // Safety and support functions and modifiers that make the relationship between dApp
    // and FastLane's backend trustless.

    // Modifiers
    modifier validControl() {
        require(control == _control(), "ERR-PC050 InvalidControl");
        _;
    }

    modifier mustBeCalled() {
        require(address(this) == control, "ERR-PC052 MustBeCalled");
        _;
    }

    // Functions
    function preOpsCall(UserCall calldata uCall)
        external
        onlyActiveEnvironment
        validControl
        validPhase(ExecutionPhase.PreOps)
        validDepth(1)
        returns (bytes memory)
    {
        return _preOpsCall(uCall);
    }

    function preSolverCall(bytes calldata data) 
<<<<<<< HEAD
        external
        payable
        onlyAtlasEnvironment
=======
        external 
        onlyActiveEnvironment
>>>>>>> 5822583b
        validControl
        validPhase(ExecutionPhase.SolverOperations)
        validDepth(1)
        returns (bool)
    {
        return _preSolverCall(data);
    }

    function postSolverCall(bytes calldata data) 
        external 
        onlyActiveEnvironment
        validControl
        validPhase(ExecutionPhase.SolverOperations)
        validDepth(1)
        returns (bool)
    {
        
        return _postSolverCall(data);
    }

    function allocateValueCall(bytes calldata data) 
        external 
        onlyActiveEnvironment
        validControl
        validPhase(ExecutionPhase.HandlingPayments)
        validDepth(1)
    {
        return _allocateValueCall(data);
    }

    function postOpsCall(bytes calldata data) 
        external 
        onlyActiveEnvironment
        validControl
        validPhase(ExecutionPhase.PostOps)
        validDepth(1)
        returns (bool) 
    {
        return _postOpsCall(data);
    }

    // View functions
    function userDelegated() external view returns (bool delegated) {
        delegated = CallBits.needsDelegateUser(callConfig);
    }

    function requireSequencedNonces() external view returns (bool isSequenced) {
        isSequenced = CallBits.needsSequencedNonces(callConfig);
    }

    function getDAppConfig() external view returns (DAppConfig memory dConfig) {
        dConfig = DAppConfig({
            to: address(this),
            callConfig: callConfig
        });
    }

    function _getCallConfig() internal view returns (CallConfig memory) {
        return CallBits.decodeCallConfig(callConfig);
    }

    function getCallConfig() external view returns (CallConfig memory) {
        return _getCallConfig();
    }

    function getDAppSignatory() external view returns (address governanceAddress) {
        governanceAddress = governance;
    }
}<|MERGE_RESOLUTION|>--- conflicted
+++ resolved
@@ -58,14 +58,8 @@
     }
 
     function preSolverCall(bytes calldata data) 
-<<<<<<< HEAD
-        external
-        payable
-        onlyAtlasEnvironment
-=======
         external 
         onlyActiveEnvironment
->>>>>>> 5822583b
         validControl
         validPhase(ExecutionPhase.SolverOperations)
         validDepth(1)
