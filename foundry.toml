[profile.default]
<<<<<<< HEAD
bytecode_hash = "none"
optimizer_runs = 200
timeout = 30000
block_gas_limit = 300000000
gas_limit = 3000000000
gas_price = 1500000000

solc_version = "0.8.21"
=======
    bytecode_hash = "none"
    optimizer_runs = 20
    timeout = 30000
    block_gas_limit = 300000000
    gas_limit = 3000000000
    gas_price = 1500000000

    solc_version = "0.8.21"
    evm_version = 'paris'

[profile.ci]
  fuzz = { runs = 10_000 }
  verbosity = 4

[fmt]
  bracket_spacing = true
  int_types = "long"
  line_length = 120
  multiline_func_header = "all"
  number_underscore = "thousands"
  quote_style = "double"
  tab_width = 4
  wrap_comments = true
>>>>>>> 994683b2

fs_permissions = [{ access = "read-write", path = "./"}]<|MERGE_RESOLUTION|>--- conflicted
+++ resolved
@@ -1,14 +1,4 @@
 [profile.default]
-<<<<<<< HEAD
-bytecode_hash = "none"
-optimizer_runs = 200
-timeout = 30000
-block_gas_limit = 300000000
-gas_limit = 3000000000
-gas_price = 1500000000
-
-solc_version = "0.8.21"
-=======
     bytecode_hash = "none"
     optimizer_runs = 20
     timeout = 30000
@@ -32,6 +22,5 @@
   quote_style = "double"
   tab_width = 4
   wrap_comments = true
->>>>>>> 994683b2
 
 fs_permissions = [{ access = "read-write", path = "./"}]